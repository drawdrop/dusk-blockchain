# Changelog
All notable changes to this project will be documented in this file.

The format is based on [Keep a Changelog](https://keepachangelog.com/en/1.0.0/),
and this project adheres to [Semantic Versioning](https://semver.org/spec/v2.0.0.html).

## [Unreleased]

### Added
- Make BlockGasLimit configurable [#1418]
- Adapt to the new and improved reward strategy [#1320]
- Include BlockGenerator reward into the header [#1368]
- Search txs up to 10.000 blocks [#1401]
- Mempool updates its state at start-up automatically [#1258]
- Mempool discards any transaction with repeated nullifier [#1388]
- Detect any occurrences of missed fallback procedure [#1413] 

### Changed
- Extraction from mempool consider Gas expenditure estimation [#1421]
- Add GasLimit to the Block's header [#1416]
- Reduce wire messages needed for propagating an Agreement vote
- Improve fallback procedure to revert multiple ephemeral blocks [#1343]
- Disable provisioners records storing in api.db  [#1361]
- Optimize VST calls of a Provisioner per a consensus iteration [#1371]
- Call VerifyStateTransition in Reduction 2 only if it is a committee member [#1357]
- Drop topics.Block messages with invalid header.hash value [#1425]
- Request candidate block from arbitrary active nodes [#1359]
<<<<<<< HEAD
- Allow verifyFn to report errors correctly #1436
=======
- Clone message.Agreement on notifying the consumer [#1433]
>>>>>>> 29f3fe3d

### Security
- Ensure candidate block hash is equal to the BlockHash of the msg.header [#1364]
- Check quorum per each reduction step on agreement msg verification [#1373]
- Extend reduction 1 verification procedure with VST call [#1358]

### Fixed
- Default configuration values loading [#1419] 

[#1421]: (https://github.com/dusk-network/dusk-blockchain/issues/1421)
[#1419]: (https://github.com/dusk-network/dusk-blockchain/issues/1419)
[#1418]: (https://github.com/dusk-network/dusk-blockchain/issues/1418)
[#1416]: (https://github.com/dusk-network/dusk-blockchain/issues/1416)
[#1401]: (https://github.com/dusk-network/dusk-blockchain/issues/1401)
[#1388]: (https://github.com/dusk-network/dusk-blockchain/issues/1388)
[#1373]: (https://github.com/dusk-network/dusk-blockchain/issues/1373)
[#1371]: (https://github.com/dusk-network/dusk-blockchain/issues/1371)
[#1368]: (https://github.com/dusk-network/dusk-blockchain/issues/1368)
[#1364]: (https://github.com/dusk-network/dusk-blockchain/issues/1364)
[#1361]: (https://github.com/dusk-network/dusk-blockchain/issues/1361)
[#1358]: (https://github.com/dusk-network/dusk-blockchain/issues/1358)
[#1357]: (https://github.com/dusk-network/dusk-blockchain/issues/1357)
[#1343]: (https://github.com/dusk-network/dusk-blockchain/issues/1343)
[#1320]: (https://github.com/dusk-network/dusk-blockchain/issues/1320)
[#1258]: (https://github.com/dusk-network/dusk-blockchain/issues/1258)


<!-- Releases -->

[Unreleased]: https://github.com/dusk-network/dusk-blockchain/compare/daybreak-20220321...HEAD<|MERGE_RESOLUTION|>--- conflicted
+++ resolved
@@ -25,11 +25,9 @@
 - Call VerifyStateTransition in Reduction 2 only if it is a committee member [#1357]
 - Drop topics.Block messages with invalid header.hash value [#1425]
 - Request candidate block from arbitrary active nodes [#1359]
-<<<<<<< HEAD
 - Allow verifyFn to report errors correctly #1436
-=======
 - Clone message.Agreement on notifying the consumer [#1433]
->>>>>>> 29f3fe3d
+
 
 ### Security
 - Ensure candidate block hash is equal to the BlockHash of the msg.header [#1364]
