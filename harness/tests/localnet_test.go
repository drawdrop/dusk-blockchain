package tests

import (
	"encoding/hex"
	"flag"
	"fmt"
	"io/ioutil"
	"os"
	"strconv"
	"testing"
	"time"

	"github.com/dusk-network/dusk-blockchain/harness/engine"
	"github.com/sirupsen/logrus"
	log "github.com/sirupsen/logrus"
)

var (
	localNetSizeStr = os.Getenv("NETWORK_SIZE")
	localNetSize    = 10
)

var localNet engine.Network
var workspace string

// TestMain sets up a temporarily local network of N nodes running from genesis block
// The network should be fully functioning and ready to accept messaging
func TestMain(m *testing.M) {
	var err error
	flag.Parse()

	// create the temp-dir workspace. Quit on error
	workspace, err = ioutil.TempDir(os.TempDir(), "localnet-")
	if err != nil {
		quit(localNet, workspace, err)
	}

	// set the network size
	if localNetSizeStr != "" {
		currentLocalNetSize, currentErr := strconv.Atoi(localNetSizeStr)
		if currentErr != nil {
			quit(localNet, workspace, currentErr)
		}
		fmt.Println("Going to setup NETWORK_SIZE with custom value", "currentLocalNetSize", currentLocalNetSize)
		localNetSize = currentLocalNetSize
	}

	fmt.Println("GRPC Session enabled?", localNet.IsSessionRequired())

	// Create a network of N nodes
	for i := 0; i < localNetSize; i++ {
		node := engine.NewDuskNode(9500+i, 9000+i, "default", localNet.IsSessionRequired())
		localNet.AddNode(node)
	}

	if err := localNet.Bootstrap(workspace); err != nil {
		fmt.Println(err)
		if err == engine.ErrDisabledHarness {
			_ = os.RemoveAll(workspace)
			os.Exit(0)
		}

		// Failed temp network bootstrapping
		log.Fatal(err)
		exit(localNet, workspace, 1)
	}
	fmt.Println("Nodes started")

	// Start all tests
	code := m.Run()

	if *engine.KeepAlive {
		monitorNetwork()
	}

	// finalize the tests and exit
	exit(localNet, workspace, code)
}

func quit(network engine.Network, workspace string, err error) {
	if err != nil {
		log.Fatal(err)
		exit(network, workspace, 1)
	}

	exit(network, workspace, 0)
}

func exit(localNet engine.Network, workspace string, code int) {
	if *engine.KeepAlive != true {
		localNet.Teardown()
		_ = os.RemoveAll(workspace)
	}
	os.Exit(code)
}

func monitorNetwork() {
	logrus.Info("Network status monitoring")
	// Monitor network, consensus, enviornement status  etc
	// Pending to add more run-time assertion points
	for {
		// Monitor network tip
		networkTip, err := localNet.IsSynced(5)
		if err != nil {
			// Network is not synced completely
			logrus.Error(err)
		}
		logrus.WithField("tip", networkTip).Info("Network status")

		// Check if race conditions reported for any of the network nodes
		// TODO:

		// Monitoring iteration delay
		time.Sleep(10 * time.Second)
	}
}

// TestSendBidTransaction ensures that a valid bid transaction has been accepted
// by all nodes in the network within a particular time frame and within
// the same block
func TestSendBidTransaction(t *testing.T) {
	localNet.LoadNetworkWallets(t, localNet.Size())

	t.Log("Send request to node 0 to generate and process a Bid transaction")
	txidBytes, err := localNet.SendBidCmd(0, 10, 10)
	if err != nil {
		t.Fatal(err)
	}

	for i := 1; i < localNet.Size(); i++ {
		t.Logf("Send request to node %d to generate and process a Bid transaction", i)
		if _, err := localNet.SendBidCmd(uint(i), 10, 10); err != nil {
			t.Error(err)
		}
	}

	txID := hex.EncodeToString(txidBytes)
	t.Logf("Bid transaction id: %s", txID)

	t.Log("Ensure all nodes have accepted this transaction at the same height")
	blockhash := ""
	for i := 0; i < localNet.Size(); i++ {
		bh := localNet.WaitUntilTx(t, uint(i), txID)

		if len(bh) == 0 {
			t.Fatal("empty blockhash")
		}

		if len(blockhash) != 0 && blockhash != bh {
			// the case where the network has inconsistency and same tx has been
			// accepted within different blocks
			t.Fatal("same tx hash has been accepted within different blocks")
		}

		if i == 0 {
			blockhash = bh
		}
	}
}

// TestCatchup tests that a node which falls behind during consensus
// will properly catch up and re-join the consensus execution trace.
func TestCatchup(t *testing.T) {
	localNet.LoadNetworkWallets(t, localNet.Size())

	t.Log("Wait till we are at height 3")
	localNet.WaitUntil(t, 0, 3, 3*time.Minute, 5*time.Second)

	t.Log("Start a new node. This node falls behind during consensus")
	ind := localNetSize
	node := engine.NewDuskNode(9500+ind, 9000+ind, "default", localNet.IsSessionRequired())
	localNet.AddNode(node)

	if err := localNet.StartNode(ind, node, workspace); err != nil {
		t.Fatal(err.Error())
	}

	t.Log("Wait for two more blocks")
	localNet.WaitUntil(t, 0, 5, 2*time.Minute, 5*time.Second)

	t.Log("Ensure the new node has been synced up")
	localNet.WaitUntil(t, uint(ind), 5, 2*time.Minute, 5*time.Second)
}

func TestSendStakeTransaction(t *testing.T) {
	localNet.LoadNetworkWallets(t, localNet.Size())

	t.Log("Send request to node 1 to generate and process a Stake transaction")
	txidBytes, err := localNet.SendStakeCmd(0, 10, 10)
	if err != nil {
		t.Fatal(err)
	}

	txID := hex.EncodeToString(txidBytes)
	t.Logf("Stake transaction id: %s", txID)

	t.Log("Ensure all nodes have accepted stake transaction at the same height")
	blockhash := ""
	for i := 0; i < localNet.Size(); i++ {
		bh := localNet.WaitUntilTx(t, uint(i), txID)

		if len(bh) == 0 {
			t.Fatal("empty blockhash")
		}

		if len(blockhash) != 0 && blockhash != bh {
			// the case where the network has inconsistency and same tx has been
			// accepted within different blocks
			t.Fatal("same tx hash has been accepted within different blocks")
		}

		if i == 0 {
			blockhash = bh
		}
	}
}

// TestMultipleBiddersProvisioners should be helpful on long-run testing. It
// should ensure that in a network of multiple Bidders and Provisioners
// consensus is stable and consistent
func TestMultipleBiddersProvisioners(t *testing.T) {
	if !*engine.KeepAlive {
		// Runnable in keepalive mode only
		t.SkipNow()
	}

	logrus.Infof("TestMultipleBiddersProvisioners with staking")

	// Network setup procedure
	localNet.LoadNetworkWallets(t, localNet.Size())

	defaultLocktime := uint64(100000)

	// Load Bidders and Provisioners
	for i := 0; i < localNet.Size(); i++ {
		time.Sleep(100 * time.Millisecond)
		if i%2 == 0 {
			t.Logf("Send request to node %d to generate and process a Bid transaction", i)
			if _, err := localNet.SendBidCmd(uint(i), 10, defaultLocktime); err != nil {
				t.Error(err)
			}
		} else {
			t.Logf("Send request to node %d to generate and process a Stake transaction", i)
			if _, err := localNet.SendStakeCmd(uint(i), 10, defaultLocktime); err != nil {
				t.Error(err)
			}
		}
	}
<<<<<<< HEAD

	deployNewNode := func() {
		ind := localNetSize
		node := engine.NewDuskNode(9500+ind, 9000+ind, "default", localNet.IsSessionRequired())
		localNet.AddNode(node)

		if err := localNet.StartNode(ind, node, workspace); err != nil {
			fmt.Print("failed starting a node")
		}
	}

	// Deploy new node an hour after bootstrapping the network
	// This allows us to monitor re-sync process with more than 500 blocks difference
	time.AfterFunc(1*time.Hour, deployNewNode)
=======
>>>>>>> b2501651
}<|MERGE_RESOLUTION|>--- conflicted
+++ resolved
@@ -246,7 +246,6 @@
 			}
 		}
 	}
-<<<<<<< HEAD
 
 	deployNewNode := func() {
 		ind := localNetSize
@@ -261,6 +260,4 @@
 	// Deploy new node an hour after bootstrapping the network
 	// This allows us to monitor re-sync process with more than 500 blocks difference
 	time.AfterFunc(1*time.Hour, deployNewNode)
-=======
->>>>>>> b2501651
 }