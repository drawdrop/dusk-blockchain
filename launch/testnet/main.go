package main

import (
	"bytes"
	"fmt"
	"math/rand"
	"os"
	"os/signal"
	"time"

	log "github.com/sirupsen/logrus"
	"gitlab.dusk.network/dusk-core/dusk-go/pkg/cli"
	cfg "gitlab.dusk.network/dusk-core/dusk-go/pkg/config"
	"gitlab.dusk.network/dusk-core/dusk-go/pkg/core/consensus/msg"
)

func initLog(file *os.File) {

	// apply logger level from configurations
	level, err := log.ParseLevel(cfg.Get().Logger.Level)
	if err == nil {
		log.SetLevel(level)
	} else {
		log.SetLevel(log.TraceLevel)
		log.Warnf("Parse logger level from config err: %v", err)
	}

	if file != nil {
		log.SetOutput(file)
	} else {
		log.SetOutput(os.Stdout)
	}
}

func main() {
	interrupt := make(chan os.Signal, 1)
	signal.Notify(interrupt, os.Interrupt)

	// TODO: use logging for this?
	fmt.Fprintln(os.Stdout, "initializing node...")
	// Loading all node configurations. Fail-fast if critical error occurs
	if err := cfg.Load(); err != nil {
		fmt.Printf("%v\n", err)
		os.Exit(1)
	}

	port := cfg.Get().Network.Port
	rand.Seed(time.Now().UnixNano())

	// Set up logging.
	// Any subsystem should be initialized after config and logger loading
	output := cfg.Get().Logger.Output
	if cfg.Get().Logger.Output != "stdout" {
		file, err := os.Create(output + port + ".log")
		if err != nil {
			panic(err)
		}
		defer file.Close()
		initLog(file)
	} else {
		initLog(nil)
	}

	log.Infof("Loaded config file %s", cfg.Get().UsedConfigFile)
	log.Infof("Selected network  %s", cfg.Get().General.Network)

	// Set up profiling tools.
	profile, err := newProfile()
	if err != nil {
		// Assume here if tools are enabled but they fail on loading then it's better
		// to fix the error or just disable them.
		log.Errorf("Profiling tools error: %s", err.Error())
		return
	}
	defer profile.close()

	// Setting up the EventBus and the startup processes (like Chain and CommitteeStore)
	srv := Setup()
	defer srv.Close()

	//start the connection manager
	connMgr := NewConnMgr(CmgrConfig{
		Port:     port,
		OnAccept: srv.OnAccept,
		OnConn:   srv.OnConnection,
	})

	// fetch neighbours addresses from the Seeder
	ips := ConnectToSeeder()

	// trying to connect to the peers
	for _, ip := range ips {
		if err := connMgr.Connect(ip); err != nil {
			log.WithField("IP", ip).Warnln(err)
		}
	}

<<<<<<< HEAD
	if err := consensus.GetStartingRound(srv.eventBus, nil, *srv.keys); err != nil {
		panic(err)
	}

	if strings.Contains(ips[0], "noip") {
		log.WithField("Process", "main").Infoln("Starting consensus from scratch")
		// Create mock block on height 1 with our stake and bid
		blk := mockBlockOne(srv.MyBid, srv.MyStake)
		buf := new(bytes.Buffer)
		if err := blk.Encode(buf); err != nil {
			panic(err)
		}

		srv.eventBus.Publish(string(topics.Block), buf)
	} else {
		// Propagate bid and stake out to the network
		srv.sendStake()
		srv.sendBid()
	}

=======
>>>>>>> 0f567d4b
	fmt.Fprintln(os.Stdout, "initialization complete. opening console...")

	// Start interactive shell
	go cli.Start(srv.eventBus, srv.rpcBus)

	// Wait until the interrupt signal is received from an OS signal or
	// shutdown is requested through one of the subsystems such as the RPC
	// server.
	<-interrupt

	// Graceful shutdown of listening components
	srv.eventBus.Publish(msg.QuitTopic, new(bytes.Buffer))

	log.WithField("prefix", "main").Info("Terminated")
}<|MERGE_RESOLUTION|>--- conflicted
+++ resolved
@@ -95,29 +95,6 @@
 		}
 	}
 
-<<<<<<< HEAD
-	if err := consensus.GetStartingRound(srv.eventBus, nil, *srv.keys); err != nil {
-		panic(err)
-	}
-
-	if strings.Contains(ips[0], "noip") {
-		log.WithField("Process", "main").Infoln("Starting consensus from scratch")
-		// Create mock block on height 1 with our stake and bid
-		blk := mockBlockOne(srv.MyBid, srv.MyStake)
-		buf := new(bytes.Buffer)
-		if err := blk.Encode(buf); err != nil {
-			panic(err)
-		}
-
-		srv.eventBus.Publish(string(topics.Block), buf)
-	} else {
-		// Propagate bid and stake out to the network
-		srv.sendStake()
-		srv.sendBid()
-	}
-
-=======
->>>>>>> 0f567d4b
 	fmt.Fprintln(os.Stdout, "initialization complete. opening console...")
 
 	// Start interactive shell
