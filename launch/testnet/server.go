package main

import (
	"bytes"
	"encoding/binary"
	"net"
	"time"

	ristretto "github.com/bwesterb/go-ristretto"
	log "github.com/sirupsen/logrus"
	"gitlab.dusk.network/dusk-core/dusk-go/pkg/core/block"
	"gitlab.dusk.network/dusk-core/dusk-go/pkg/core/chain"
	"gitlab.dusk.network/dusk-core/dusk-go/pkg/core/consensus"
	"gitlab.dusk.network/dusk-core/dusk-go/pkg/core/consensus/factory"
	"gitlab.dusk.network/dusk-core/dusk-go/pkg/core/consensus/generation"
	"gitlab.dusk.network/dusk-core/dusk-go/pkg/core/consensus/msg"
	"gitlab.dusk.network/dusk-core/dusk-go/pkg/core/consensus/user"
	"gitlab.dusk.network/dusk-core/dusk-go/pkg/core/mempool"
	"gitlab.dusk.network/dusk-core/dusk-go/pkg/core/transactions"
	"gitlab.dusk.network/dusk-core/dusk-go/pkg/p2p/peer"
	"gitlab.dusk.network/dusk-core/dusk-go/pkg/p2p/peer/dupemap"
	"gitlab.dusk.network/dusk-core/dusk-go/pkg/p2p/peer/processing/chainsync"
	"gitlab.dusk.network/dusk-core/dusk-go/pkg/p2p/wire"
	"gitlab.dusk.network/dusk-core/dusk-go/pkg/p2p/wire/protocol"
	"gitlab.dusk.network/dusk-core/dusk-go/pkg/p2p/wire/topics"
	"gitlab.dusk.network/dusk-core/dusk-go/pkg/rpc"

	cfg "gitlab.dusk.network/dusk-core/dusk-go/pkg/config"
)

var timeOut = 5 * time.Second

type Server struct {
	eventBus *wire.EventBus
	rpcBus   *wire.RPCBus
	chain    *chain.Chain
	dupeMap  *dupemap.DupeMap
	counter  *chainsync.Counter
<<<<<<< HEAD
=======
	keys     *user.Keys

	MyBid   *transactions.Bid
	d, k    ristretto.Scalar
	MyStake *transactions.Stake
>>>>>>> 3fd18a98
}

// Setup creates a new EventBus, generates the BLS and the ED25519 Keys, launches a new `CommitteeStore`, launches the Blockchain process and inits the Stake and Blind Bid channels
func Setup() *Server {
	// creating the eventbus
	eventBus := wire.NewEventBus()

	// creating the rpcbus
	rpcBus := wire.NewRPCBus()

	// generating the keys
	// TODO: this should probably lookup the keys on a local storage before recreating new ones
	keys, _ := user.NewRandKeys()

	m := mempool.NewMempool(eventBus, nil)
	m.Run()

	// creating and firing up the chain process
	chain, err := chain.New(eventBus, rpcBus)
	if err != nil {
		panic(err)
	}
	go chain.Listen()

	// Setting up a dupemap
	dupeBlacklist := launchDupeMap(eventBus)

	if cfg.Get().RPC.Enabled {
		rpcServ, err := rpc.NewRPCServer(eventBus, rpcBus)
		if err != nil {
			log.Errorf("RPC server error: %s", err.Error())
		}

		if err := rpcServ.Start(); err != nil {
			log.Errorf("RPC server error: %s", err.Error())
		}
	}

	// creating the Server
	srv := &Server{
		eventBus: eventBus,
		rpcBus:   rpcBus,
		chain:    chain,
		dupeMap:  dupeBlacklist,
		counter:  chainsync.NewCounter(eventBus),
<<<<<<< HEAD
=======
		keys:     &keys,
>>>>>>> 3fd18a98
	}

	// Connecting to the general monitoring system
	// ConnectToMonitor(eventBus, d)

	// Setting up the consensus factory
	f := factory.New(srv.eventBus, srv.rpcBus, timeOut, keys)
	go f.StartConsensus()

	// Creating stake and bid
	stake := makeStake(srv.keys)
	srv.MyStake = stake

	bid, d, k := makeBid()
	srv.MyBid = bid
	srv.d = d
	srv.k = k

	// Setting up generation component
	go srv.launchGeneration()

	return srv
}

func (s *Server) launchGeneration() {
	blockChan := make(chan *bytes.Buffer, 100)
	id := s.eventBus.Subscribe(string(topics.AcceptedBlock), blockChan)
	for {
		blkBuf := <-blockChan
		blk := block.NewBlock()
		if err := blk.Decode(blkBuf); err != nil {
			panic(err)
		}

		for _, tx := range blk.Txs {
			if tx.Equals(s.MyBid) {
				s.eventBus.Unsubscribe(string(topics.AcceptedBlock), id)
				generation.Launch(s.eventBus, s.rpcBus, s.d, s.k, nil, nil)
				return
			}
		}
	}
}

func launchDupeMap(eventBus wire.EventBroker) *dupemap.DupeMap {
	acceptedBlockChan := consensus.InitAcceptedBlockUpdate(eventBus)
	dupeBlacklist := dupemap.NewDupeMap(1)
	go func() {
		for {
			blk := <-acceptedBlockChan
			// NOTE: do we need locking?
			dupeBlacklist.UpdateHeight(blk.Header.Height)
		}
	}()
	return dupeBlacklist
}

func (s *Server) StartConsensus(round uint64) {
	roundBytes := make([]byte, 8)
	binary.LittleEndian.PutUint64(roundBytes[:8], round)
	s.eventBus.Publish(msg.InitializationTopic, bytes.NewBuffer(roundBytes))
}

func (s *Server) OnAccept(conn net.Conn) {
	responseChan := make(chan *bytes.Buffer, 100)
	peerReader, err := peer.NewReader(conn, protocol.TestNet, s.dupeMap, s.eventBus, s.rpcBus, s.counter, responseChan)
	if err != nil {
		panic(err)
	}

	if err := peerReader.Accept(); err != nil {
		log.WithFields(log.Fields{
			"process": "server",
			"error":   err,
		}).Warnln("problem performing handshake")
		return
	}
	log.WithFields(log.Fields{
		"process": "server",
		"address": peerReader.Addr(),
	}).Debugln("connection established")

	go peerReader.ReadLoop()
	peerWriter := peer.NewWriter(conn, protocol.TestNet, s.eventBus)
	peerWriter.Subscribe(s.eventBus)
	go peerWriter.WriteLoop(responseChan)
}

func (s *Server) OnConnection(conn net.Conn, addr string) {
	responseChan := make(chan *bytes.Buffer, 100)
	peerWriter := peer.NewWriter(conn, protocol.TestNet, s.eventBus)

	if err := peerWriter.Connect(s.eventBus); err != nil {
		log.WithFields(log.Fields{
			"process": "server",
			"error":   err,
		}).Warnln("problem performing handshake")
		return
	}
	log.WithFields(log.Fields{
		"process": "server",
		"address": peerWriter.Addr(),
	}).Debugln("connection established")

	peerReader, err := peer.NewReader(conn, protocol.TestNet, s.dupeMap, s.eventBus, s.rpcBus, s.counter, responseChan)
	if err != nil {
		panic(err)
	}

	go peerReader.ReadLoop()
	go peerWriter.WriteLoop(responseChan)
}

func (s *Server) Close() {
	s.chain.Close()
	s.rpcBus.Close()
}

func (s *Server) sendStake() {
	buf := new(bytes.Buffer)
	s.MyStake.Encode(buf)
	s.eventBus.Publish(string(topics.Tx), buf)
}

func (s *Server) sendBid() {
	buf := new(bytes.Buffer)
	s.MyBid.Encode(buf)
	s.eventBus.Publish(string(topics.Tx), buf)
}<|MERGE_RESOLUTION|>--- conflicted
+++ resolved
@@ -36,14 +36,11 @@
 	chain    *chain.Chain
 	dupeMap  *dupemap.DupeMap
 	counter  *chainsync.Counter
-<<<<<<< HEAD
-=======
 	keys     *user.Keys
 
 	MyBid   *transactions.Bid
 	d, k    ristretto.Scalar
 	MyStake *transactions.Stake
->>>>>>> 3fd18a98
 }
 
 // Setup creates a new EventBus, generates the BLS and the ED25519 Keys, launches a new `CommitteeStore`, launches the Blockchain process and inits the Stake and Blind Bid channels
@@ -89,10 +86,7 @@
 		chain:    chain,
 		dupeMap:  dupeBlacklist,
 		counter:  chainsync.NewCounter(eventBus),
-<<<<<<< HEAD
-=======
 		keys:     &keys,
->>>>>>> 3fd18a98
 	}
 
 	// Connecting to the general monitoring system
