package main

import (
	"bytes"
	"encoding/binary"
	"encoding/hex"
	"io"
	"math"
	"math/big"
	"math/rand"
	"net"
	"sync"
	"time"

	"github.com/bwesterb/go-ristretto"
	log "github.com/sirupsen/logrus"
	"gitlab.dusk.network/dusk-core/dusk-go/pkg/core/chain"
	"gitlab.dusk.network/dusk-core/dusk-go/pkg/core/consensus/committee"
	"gitlab.dusk.network/dusk-core/dusk-go/pkg/core/consensus/factory"
	"gitlab.dusk.network/dusk-core/dusk-go/pkg/core/consensus/msg"
	"gitlab.dusk.network/dusk-core/dusk-go/pkg/core/consensus/user"
	"gitlab.dusk.network/dusk-core/dusk-go/pkg/core/transactions"
	"gitlab.dusk.network/dusk-core/dusk-go/pkg/crypto"
	"gitlab.dusk.network/dusk-core/dusk-go/pkg/p2p/peer"
	"gitlab.dusk.network/dusk-core/dusk-go/pkg/p2p/peer/dupemap"
	"gitlab.dusk.network/dusk-core/dusk-go/pkg/p2p/wire"
	"gitlab.dusk.network/dusk-core/dusk-go/pkg/p2p/wire/protocol"
	"gitlab.dusk.network/dusk-core/dusk-go/pkg/p2p/wire/topics"
	"gitlab.dusk.network/dusk-core/zkproof"
)

var timeOut = 6 * time.Second

type Server struct {
	eventBus *wire.EventBus

	// stakes are stored in a map, with the BLS public key as the key, so that they
	// can be properly removed when a node disconnects.
	sync.RWMutex
	stakes  map[string]*bytes.Buffer
	bids    []*bytes.Buffer
	chain   *chain.Chain
	dupeMap *dupemap.DupeMap

	// subscriber channels
	stakeChan             <-chan *bytes.Buffer
	bidChan               <-chan *bytes.Buffer
	removeProvisionerChan <-chan []byte
}

type txCollector struct {
	txChannel chan *bytes.Buffer
}

// Setup creates a new EventBus, generates the BLS and the ED25519 Keys, launches a new `CommitteeStore`, launches the Blockchain process and inits the Stake and Blind Bid channels
func Setup() *Server {
	// creating the eventbus
	eventBus := wire.NewEventBus()
	// generating the keys
	// TODO: this should probably lookup the keys on a local storage before recreating new ones
	keys, _ := user.NewRandKeys()

<<<<<<< HEAD
	// firing up the committee (the process in charge of ccalculating the quorum requirements and keeping track of the Provisioners eligible to vote according to the deterministic sortition)
	c := committee.LaunchCommitteeStore(eventBus, keys)
=======
	// firing up the committee (the process in charge of calculating the quorum requirements and keeping track of the Provisioners eligible to vote according to the deterministic sortition)
	c := committee.LaunchCommitteeStore(eventBus)
>>>>>>> 8093d077

	// creating and firing up the chain process
	chain, err := chain.New(eventBus)
	if err != nil {
		panic(err)
	}
	go chain.Listen()

	// wiring up the Stake channel to the EventBus
	stakeChan := initStakeCollector(eventBus)
	// wiring up the BlindBid channel to the EventBus
	bidChan := initBidCollector(eventBus)

	dupeBlacklist := dupemap.NewDupeMap(eventBus)
	go dupeBlacklist.CleanOnRound()

	// creating the Server
	srv := &Server{
		eventBus:              eventBus,
		RWMutex:               sync.RWMutex{},
		stakes:                make(map[string]*bytes.Buffer),
		bids:                  []*bytes.Buffer{},
		chain:                 chain,
		stakeChan:             stakeChan,
		bidChan:               bidChan,
		removeProvisionerChan: committee.InitRemoveProvisionerCollector(eventBus),
		dupeMap:               dupeBlacklist,
	}

	// make a stake and bid tx
	stake := makeStake(keys)
	// bid is the blind bid, k is the secret to be embedded in the tx and d is the amount of Dusk locked in the blindbid. This is to be changed into the Commitment to d: D

	//NOTE: this is solely for testnet
	bid, d, k := makeBid()
	// saving the stake in the chain
	if err := chain.AcceptTx(stake); err != nil {
		panic(err)
	}

	// saving the bid in the chain
	if err := chain.AcceptTx(bid); err != nil {
		panic(err)
	}

	// Connecting to the general monitoring system
	ConnectToMonitor(eventBus, d)

	// start consensus factory
	factory := factory.New(eventBus, timeOut, c, keys, d, k)
	go factory.StartConsensus()

	return srv
}

func initStakeCollector(eventBus *wire.EventBus) chan *bytes.Buffer {
	stakeChannel := make(chan *bytes.Buffer, 100)
	collector := &txCollector{stakeChannel}
	go wire.NewTopicListener(eventBus, collector, msg.StakeTopic).Accept()
	return stakeChannel
}

func initBidCollector(eventBus *wire.EventBus) chan *bytes.Buffer {
	bidChannel := make(chan *bytes.Buffer, 100)
	collector := &txCollector{bidChannel}
	go wire.NewTopicListener(eventBus, collector, msg.BidTopic).Accept()
	return bidChannel
}

func (t *txCollector) Collect(r *bytes.Buffer) error {
	t.txChannel <- r
	return nil
}

// Listen to new Stake notification and Blind Bids
func (s *Server) Listen() {
	for {
		select {
		case b := <-s.stakeChan:
			log.WithField("process", "server").Debugln("stake received")
			buf, pubKeyBLS := extractBLSPubKey(b)
			s.Lock()
			s.stakes[pubKeyBLS] = buf
			s.Unlock()
		case b := <-s.bidChan:
			log.WithField("process", "server").Debugln("bid received")
			s.Lock()
			s.bids = append(s.bids, b)
			s.Unlock()
		case pubKeyBLS := <-s.removeProvisionerChan:
			pubKeyStr := hex.EncodeToString(pubKeyBLS)
			s.Lock()
			delete(s.stakes, pubKeyStr)
			s.Unlock()
		}
	}
}

// extract a provisioner's BLS public key from a staking tx buffer
func extractBLSPubKey(r *bytes.Buffer) (*bytes.Buffer, string) {
	buf := new(bytes.Buffer)
	reader := io.TeeReader(r, buf)
	stake := &transactions.Stake{}
	if err := stake.Decode(reader); err != nil {
		panic(err)
	}

	return buf, hex.EncodeToString(stake.PubKeyBLS)
}

func (s *Server) StartConsensus(round uint64) {
	roundBytes := make([]byte, 8)
	binary.LittleEndian.PutUint64(roundBytes[:8], round)
	s.eventBus.Publish(msg.InitializationTopic, bytes.NewBuffer(roundBytes))
}

func (s *Server) OnAccept(conn net.Conn) {
	peer := peer.NewPeer(conn, true, protocol.TestNet, s.eventBus, s.dupeMap)
	// send the latest block height
	heightBytes := make([]byte, 8)
	s.chain.RLock()
	binary.LittleEndian.PutUint64(heightBytes, s.chain.PrevBlock.Header.Height)
	s.chain.RUnlock()
	if _, err := peer.Conn.Write(heightBytes); err != nil {
		log.WithFields(log.Fields{
			"process": "server",
			"error":   err,
		}).Warnln("problem writing to peer")
		peer.Disconnect()
		return
	}

	if err := peer.Run(); err != nil {
		log.WithFields(log.Fields{
			"process": "server",
			"error":   err,
		}).Warnln("problem performing handshake")
		return
	}
	log.WithFields(log.Fields{
		"process": "server",
		"address": peer.Conn.RemoteAddr().String(),
	}).Debugln("connection established")

	s.sendStakesAndBids(peer)
}

func (s *Server) OnConnection(conn net.Conn, addr string) {
	peer := peer.NewPeer(conn, false, protocol.TestNet, s.eventBus, s.dupeMap)
	// get latest block height
	buf := make([]byte, 8)
	if _, err := peer.Conn.Read(buf); err != nil {
		log.WithFields(log.Fields{
			"process": "server",
			"error":   err,
		}).Warnln("problem reading from peer")
		peer.Disconnect()
		return
	}

	height := binary.LittleEndian.Uint64(buf)
	s.chain.Lock()
	if s.chain.PrevBlock.Header.Height < height {
		s.chain.PrevBlock.Header.Height = height
	}
	s.chain.Unlock()

	if err := peer.Run(); err != nil {
		log.WithFields(log.Fields{
			"process": "server",
			"error":   err,
		}).Warnln("problem performing handshake")
		return
	}
	log.WithFields(log.Fields{
		"process": "server",
		"address": peer.Conn.RemoteAddr().String(),
	}).Debugln("connection established")

	s.sendStakesAndBids(peer)
}

func (s *Server) sendStakesAndBids(peer *peer.Peer) {
	s.RLock()
	defer s.RUnlock()
	for _, stake := range s.stakes {
		if err := peer.WriteMessage(stake, topics.Tx); err != nil {
			panic(err)
		}
	}

	for _, bid := range s.bids {
		if err := peer.WriteMessage(bid, topics.Tx); err != nil {
			panic(err)
		}
	}
}

func (s *Server) Close() {
	s.chain.Close()
}

func makeStake(keys *user.Keys) *transactions.Stake {
	stake, _ := transactions.NewStake(0, math.MaxUint64, 100, *keys.EdPubKey, keys.BLSPubKey.Marshal())
	keyImage, _ := crypto.RandEntropy(32)
	txID, _ := crypto.RandEntropy(32)
	signature, _ := crypto.RandEntropy(32)
	input, _ := transactions.NewInput(keyImage, txID, 0, signature)
	stake.Inputs = transactions.Inputs{input}

	outputAmount := rand.Int63n(100000)
	commitment := make([]byte, 32)
	binary.BigEndian.PutUint64(commitment[24:32], uint64(outputAmount))
	destKey, _ := crypto.RandEntropy(32)
	rangeProof, _ := crypto.RandEntropy(32)
	output, _ := transactions.NewOutput(commitment, destKey, rangeProof)
	stake.Outputs = transactions.Outputs{output}

	return stake
}

func makeBid() (*transactions.Bid, ristretto.Scalar, ristretto.Scalar) {
	k := ristretto.Scalar{}
	k.Rand()
	outputAmount := rand.Int63n(100000)
	d := big.NewInt(outputAmount)
	dScalar := ristretto.Scalar{}
	dScalar.SetBigInt(d)
	m := zkproof.CalculateM(k)
	bid, _ := transactions.NewBid(0, math.MaxUint64, 100, m.Bytes())
	keyImage, _ := crypto.RandEntropy(32)
	txID, _ := crypto.RandEntropy(32)
	signature, _ := crypto.RandEntropy(32)
	input, _ := transactions.NewInput(keyImage, txID, 0, signature)
	bid.Inputs = transactions.Inputs{input}

	commitment := make([]byte, 32)
	binary.BigEndian.PutUint64(commitment[24:32], uint64(outputAmount))
	destKey, _ := crypto.RandEntropy(32)
	rangeProof, _ := crypto.RandEntropy(32)
	output, _ := transactions.NewOutput(commitment, destKey, rangeProof)
	bid.Outputs = transactions.Outputs{output}

	return bid, dScalar, k
}<|MERGE_RESOLUTION|>--- conflicted
+++ resolved
@@ -60,13 +60,8 @@
 	// TODO: this should probably lookup the keys on a local storage before recreating new ones
 	keys, _ := user.NewRandKeys()
 
-<<<<<<< HEAD
 	// firing up the committee (the process in charge of ccalculating the quorum requirements and keeping track of the Provisioners eligible to vote according to the deterministic sortition)
 	c := committee.LaunchCommitteeStore(eventBus, keys)
-=======
-	// firing up the committee (the process in charge of calculating the quorum requirements and keeping track of the Provisioners eligible to vote according to the deterministic sortition)
-	c := committee.LaunchCommitteeStore(eventBus)
->>>>>>> 8093d077
 
 	// creating and firing up the chain process
 	chain, err := chain.New(eventBus)
