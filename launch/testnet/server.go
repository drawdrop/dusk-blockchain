package main

import (
	"bytes"
	"net"

	"github.com/dusk-network/dusk-blockchain/pkg/gql"
	"github.com/dusk-network/dusk-blockchain/pkg/util/nativeutils/eventbus"
	"github.com/dusk-network/dusk-blockchain/pkg/util/nativeutils/rpcbus"

	"github.com/dusk-network/dusk-blockchain/pkg/core/candidate"
	"github.com/dusk-network/dusk-blockchain/pkg/core/chain"
	"github.com/dusk-network/dusk-blockchain/pkg/core/consensus"
	"github.com/dusk-network/dusk-blockchain/pkg/core/mempool"
	"github.com/dusk-network/dusk-blockchain/pkg/core/transactor"
	"github.com/dusk-network/dusk-blockchain/pkg/p2p/peer"
	"github.com/dusk-network/dusk-blockchain/pkg/p2p/peer/dupemap"
	"github.com/dusk-network/dusk-blockchain/pkg/p2p/peer/processing"
	"github.com/dusk-network/dusk-blockchain/pkg/p2p/peer/processing/chainsync"
	"github.com/dusk-network/dusk-blockchain/pkg/p2p/wire/protocol"
	"github.com/dusk-network/dusk-blockchain/pkg/rpc"
	log "github.com/sirupsen/logrus"

	cfg "github.com/dusk-network/dusk-blockchain/pkg/config"
)

// Server is the main process of the node
type Server struct {
	eventBus *eventbus.EventBus
	rpcBus   *rpcbus.RPCBus
	chain    *chain.Chain
	dupeMap  *dupemap.DupeMap
	counter  *chainsync.Counter
	gossip   *processing.Gossip
}

// Setup creates a new EventBus, generates the BLS and the ED25519 Keys, launches a new `CommitteeStore`, launches the Blockchain process and inits the Stake and Blind Bid channels
func Setup() *Server {
	// creating the eventbus
	eventBus := eventbus.New()

	counter := chainsync.NewCounter(eventBus)

	// creating the rpcbus
	rpcBus := rpcbus.New()

	m := mempool.NewMempool(eventBus, rpcBus, nil)
	m.Run()

	// creating and firing up the chain process
	chain, err := chain.New(eventBus, rpcBus, counter)
	if err != nil {
		log.Panic(err)
	}
	go chain.Listen()

	// Setting up the candidate broker
	candidateBroker := candidate.NewBroker(eventBus, rpcBus)
	go candidateBroker.Listen()

	// Setting up a dupemap
	dupeBlacklist := launchDupeMap(eventBus)

	// Instantiate RPC server
	if cfg.Get().RPC.Enabled {
		rpcServ, err := rpc.NewRPCServer(eventBus, rpcBus)
		if err != nil {
			log.Errorf("RPC http server error: %s", err.Error())
		}

		if err := rpcServ.Start(); err != nil {
			log.Errorf("RPC failed to start: %s", err.Error())
		}
	}

	// Instantiate GraphQL server
	if cfg.Get().Gql.Enabled {
		gqlServer, err := gql.NewHTTPServer(eventBus, rpcBus)
		if err != nil {
			log.Errorf("GraphQL http server error: %s", err.Error())
		}

		if err := gqlServer.Start(); err != nil {
			log.Errorf("GraphQL failed to start: %s", err.Error())
		}
	}

	// creating the Server
	srv := &Server{
		eventBus: eventBus,
		rpcBus:   rpcBus,
		chain:    chain,
		dupeMap:  dupeBlacklist,
		counter:  counter,
		gossip:   processing.NewGossip(protocol.TestNet),
	}

	// Setting up the transactor component
	transactor, err := transactor.New(eventBus, rpcBus, nil, srv.counter, nil, nil, cfg.Get().General.WalletOnly)
	if err != nil {
		log.Panic(err)
	}
	go transactor.Listen()

	// Connecting to the log based monitoring system
	if err := ConnectToLogMonitor(eventBus); err != nil {
		log.Panic(err)
	}

<<<<<<< HEAD
	eventBus.Register(topics.Gossip, srv.gossip)
=======
>>>>>>> f6ef9738
	return srv
}

func launchDupeMap(eventBus eventbus.Broker) *dupemap.DupeMap {
	acceptedBlockChan, _ := consensus.InitAcceptedBlockUpdate(eventBus)
	dupeBlacklist := dupemap.NewDupeMap(1)
	go func() {
		for {
			blk := <-acceptedBlockChan
			// NOTE: do we need locking?
			dupeBlacklist.UpdateHeight(blk.Header.Height)
		}
	}()
	return dupeBlacklist
}

// OnAccept read incoming packet from the peers
func (s *Server) OnAccept(conn net.Conn) {
	writeQueueChan := make(chan *bytes.Buffer, 1000)
	exitChan := make(chan struct{}, 1)
	peerReader, err := peer.NewReader(conn, s.gossip, s.dupeMap, s.eventBus, s.rpcBus, s.counter, writeQueueChan, exitChan)
	if err != nil {
		log.Panic(err)
	}

	if err := peerReader.Accept(); err != nil {
		log.WithFields(log.Fields{
			"process": "server",
			"error":   err,
		}).Warnln("problem performing handshake")
		return
	}
	log.WithFields(log.Fields{
		"process": "server",
		"address": peerReader.Addr(),
	}).Debugln("connection established")

	go peerReader.ReadLoop()

	peerWriter := peer.NewWriter(conn, s.gossip, s.eventBus)
	go peerWriter.Serve(writeQueueChan, exitChan)
}

// OnConnection is the callback for writing to the peers
func (s *Server) OnConnection(conn net.Conn, addr string) {
	writeQueueChan := make(chan *bytes.Buffer, 1000)
	peerWriter := peer.NewWriter(conn, s.gossip, s.eventBus)

	if err := peerWriter.Connect(); err != nil {
		log.WithFields(log.Fields{
			"process": "server",
			"error":   err,
		}).Warnln("problem performing handshake")
		return
	}
	log.WithFields(log.Fields{
		"process": "server",
		"address": peerWriter.Addr(),
	}).Debugln("connection established")

	exitChan := make(chan struct{}, 1)
	peerReader, err := peer.NewReader(conn, s.gossip, s.dupeMap, s.eventBus, s.rpcBus, s.counter, writeQueueChan, exitChan)
	if err != nil {
		log.Panic(err)
	}

	go peerReader.ReadLoop()
	go peerWriter.Serve(writeQueueChan, exitChan)
}

// Close the chain and the connections created through the RPC bus
func (s *Server) Close() {
	// TODO: disconnect peers
	s.chain.Close()
	s.rpcBus.Close()
}<|MERGE_RESOLUTION|>--- conflicted
+++ resolved
@@ -107,10 +107,6 @@
 		log.Panic(err)
 	}
 
-<<<<<<< HEAD
-	eventBus.Register(topics.Gossip, srv.gossip)
-=======
->>>>>>> f6ef9738
 	return srv
 }
 
