package core

import (
	"bytes"
	"encoding/hex"
	"errors"
	"fmt"
	"math"

	log "github.com/sirupsen/logrus"

	"gitlab.dusk.network/dusk-core/dusk-go/pkg/core/consensus"
	"gitlab.dusk.network/dusk-core/dusk-go/pkg/core/database"
	"gitlab.dusk.network/dusk-core/dusk-go/pkg/p2p/wire/payload"
	"gitlab.dusk.network/dusk-core/dusk-go/pkg/p2p/wire/payload/block"
	"gitlab.dusk.network/dusk-core/dusk-go/pkg/p2p/wire/protocol"
)

var (
	errNoBlockchainDb    = errors.New("Blockchain database is not available")
	errInitialisedCheck  = errors.New("Failed to check if blockchain db is already initialised")
	errBlockValidation   = errors.New("Block failed sanity check")
	errBlockVerification = errors.New("Block failed to be consistent with the current blockchain")
)

const maxLockTime = math.MaxUint16

// Blockchain defines a processor for blocks and transactions which
// makes sure that any passed data is in line with the current
// consensus, and maintains a memory pool of all known unconfirmed
// transactions. Properly verified transactions and blocks will be
// added to the memory pool and the database respectively.
type Blockchain struct {
	// Database
	db *database.BlockchainDB

	// Basic fields
	memPool *MemPool
	net     protocol.Magic
	height  uint64
	db      *database.BlockchainDB

	// Consensus related
	currSeed      []byte                     // Seed of the current round of consensus
	round         uint64                     // Current round (block height + 1)
	tau           uint64                     // Current generator threshold
	lastHeader    *block.Header              // Last validated block on the chain
	roundChan     chan int                   // Channel used to signify start of a new round
	ctx           *consensus.Context         // Consensus context object
	consensusChan chan *payload.MsgConsensus // Channel for consensus messages

	// Block generator related fields
	generator bool
	bidWeight uint64

	// Provisioner related fields
	provisioner      bool
	stakeWeight      uint64 // The amount of DUSK staked by the node
	totalStakeWeight uint64 // The total amount of DUSK staked
	provisioners     Provisioners
}

// NewBlockchain returns a new Blockchain instance with an initialized mempool.
// This Blockchain instance should then be ready to process incoming transactions and blocks.
func NewBlockchain(db *database.BlockchainDB, net protocol.Magic) (*Blockchain, error) {
	//path := config.EnvNetCfg.DatabaseDirPath
	//db, err := database.NewBlockchainDB(path)
	//log.WithField("prefix", "database").Debugf("Path to database: %s", path)
	//if err != nil {
	//	log.WithField("prefix", "database").Fatalf("Failed to find db path: %s", path)
	//	return nil, err
	//}

	marker := []byte("HasBeenInitialisedAlready")
	init, err := db.Has(marker)
	if err != nil {
		return nil, errInitialisedCheck
	}

	if !init {
		// This is a new db, so initialise it
		log.WithField("prefix", "blockchain").Info("New Blockchain database initialisation")
		db.Put(marker, []byte{})

		// Add Genesis block (No transactions in Genesis block)
		if net == protocol.DevNet {
			genesisBlock, err := hex.DecodeString(GenesisBlock)
			if err != nil {
				log.WithField("prefix", "blockchain").Error("Failed to add genesis block header to db")
				db.Delete(marker)
				return nil, err
			}

			r := bytes.NewReader(genesisBlock)
			b := block.NewBlock()
			if err := b.Decode(r); err != nil {
				log.WithField("prefix", "blockchain").Error("Failed to add genesis block header to db")
				db.Delete(marker)
				return nil, err
			}

			err = db.WriteHeaders([]*block.Header{b.Header})
			if err != nil {
				log.WithField("prefix", "blockchain").Error("Failed to add genesis block header")
				db.Delete(marker)
				return nil, err
			}
		}

		if net == protocol.TestNet {
			fmt.Println("TODO: Setup the genesisBlock for TestNet")
			return nil, nil
		}

		if net == protocol.MainNet {
			fmt.Println("TODO: Setup the genesisBlock for MainNet")
			return nil, nil
		}
	}

	chain := &Blockchain{db: db}

	// Set up mempool and populate struct fields
	chain.memPool = &MemPool{}
	chain.memPool.Init()
	chain.db = db
	chain.net = net

	// Consensus set-up
	chain.consensusChan = make(chan *payload.MsgConsensus, 500)
	chain.roundChan = make(chan int, 1)
	chain.lastHeader, err = chain.GetLatestHeader()
	if err != nil {
		return nil, err
	}

	chain.height = chain.lastHeader.Height
	chain.round = chain.height + 1
	chain.currSeed = chain.lastHeader.Seed

	// Start consensus loop
	go chain.segregatedByzantizeAgreement()
	return chain, nil
}

<<<<<<< HEAD
//// Loop function for provisioner nodes
//func (b *Blockchain) provisionerLoop() {
//	b.provisioner = true
//
//	for {
//		select {
//		case <-b.quitChan:
//			b.provisioner = false
//			return
//		case <-b.roundChan:
//			// Should add a check here if we're staking, and if not
//			// then create a staking transaction
//
//			timer := time.NewTimer(candidateTimer)
//			var empty bool
//			var retHash []byte
//			var finalHash []byte
//			var err error
//			select {
//			case <-timer.C:
//				empty, retHash, err = b.blockReduction(nil)
//			case m := <-b.candidateChan:
//				timer.Stop()
//				empty, retHash, err = b.blockReduction(m.CandidateHash)
//			}
//
//			if err != nil {
//				// Log
//				b.provisioner = false
//				return
//			}
//
//			empty, finalHash, err = b.binaryAgreement(retHash, empty)
//			if !empty {
//				// Do set reduction
//				if bytes.Compare(finalHash, retHash) == 0 {
//					// send final block with set of signatures
//					break
//				}
//
//				// send tentative block with set of signatures
//				break
//			}
//
//			// send tentative block without set of signatures
//			break
//		}
//	}
//}

// Placeholder at the moment, just to get structure down
//func (b *Blockchain) generatorLoop() {
//	b.generator = true
//
//	for {
//		select {
//		case <-b.quitChan:
//			b.generator = false
//			return
//		case <-b.roundChan:
//			if err := b.Generate(nil); err != nil {
//				// Log
//				b.generator = false
//				return
//			}
//		}
//	}
//}

// AcceptTx attempt to verify a transaction once it is received from
// the network. If the verification passes, this transaction will
// be added to the mempool.
func (b *Blockchain) AcceptTx(tx *transactions.Stealth) error {
	// Check if we already have this in the database first
	// Implement when database is added

	// Check if this transaction is already in the mempool
	if b.memPool.Exists(tx.Hex()) {
		return errors.New("duplicate tx")
	}

	if err := b.VerifyTx(tx); err != nil {
		return err
	}

	b.memPool.AddTx(tx)
	// Relay tx
	return nil
}

// VerifyTx will perform sanity/consensus checks on a transaction.
func (b *Blockchain) VerifyTx(tx *transactions.Stealth) error {
	if tx.Version != 0x00 {
		return fmt.Errorf("invalid tx: unknown version")
	}

	if tx.Type != transactions.StandardType && tx.Type != transactions.BidType {
		return fmt.Errorf("invalid tx: unknown type")
	}

	// Verify inputs and outputs (values, signatures)
	// Implement once these are properly coded

	// Check if hash is properly calculated
	hash, err := tx.CalculateHash()
	if err != nil {
		return fmt.Errorf("error verifying tx: %v", err)
	}

	if bytes.Compare(hash, tx.Hash) != 0 {
		return errors.New("invalid tx: hash mismatch")
	}

	return nil
}

// AcceptBlock will attempt to verify a block once it is received from
// the network. If the verification passes, the block will be added
// to the database.
func (b *Blockchain) AcceptBlock(block *payload.Block) error {
	// Check if we already have this in the database first
	exists, err := b.db.Has(block.Header.Hash)
	if err != nil {
		return err
	}

	if exists {
		return nil
	}

	// Check if previous block hash is correct
	hdr, err := b.db.GetBlockHeaderByHeight(block.Header.Height - 1)
	if err != nil {
		return err
	}
	prevHeaderHash := hdr.Hash
	if bytes.Compare(block.Header.PrevBlock, prevHeaderHash) != 0 {
		return errors.New("Invalid block: previous block hash mismatch")
	}

	// Get header from db
	prevBlock, err := b.GetBlock(prevHeaderHash)
	if err != nil {
		return err
	}

	// Height check
	if block.Header.Height != prevBlock.Header.Height+1 {
		return errors.New("Invalid block: height incorrect")
	}

	// Timestamp check
	if block.Header.Timestamp < prevBlock.Header.Timestamp {
		return errors.New("Invalid block: timestamp too far in the past")
	}

	// Verify block
	if err := b.VerifyBlock(block); err != nil {
		return err
	}

	// Clear out all matching entries in mempool
	//for _, v := range block.Txs {
	//	tx := v.(*transactions.Stealth)
	//	if b.memPool.Exists(tx.Hex()) {
	//		b.memPool.RemoveTx(tx)
	//	}
	//}

	// Add to database
	//if err := db.WriteHeaders([]*payload.BlockHeader{block.Header}); err != nil {
	//	return err
	//}

	if err := b.db.WriteBlockTransactions([]*payload.Block{block}); err != nil {
		return err
	}

	// Update variables
	b.height = block.Header.Height
	b.round = block.Header.Height + 1
	b.currSeed = block.Header.Seed
	b.lastHeader = block.Header
	// Should update total stake weight/generator merkle tree here as well

	// Set off consensus functions if participating
	if b.provisioner || b.generator {
		b.roundChan <- 1
	}

	// TODO: Relay
	return nil
}

// VerifyBlock will perform sanity/consensus checks on a block.
func (b *Blockchain) VerifyBlock(block *payload.Block) error {
	// Check hash
	hash := block.Header.Hash
	if err := block.SetHash(); err != nil {
		return err
	}

	if bytes.Compare(hash, block.Header.Hash) != 0 {
		return errors.New("Invalid block: hash mismatch")
	}

	// Check all transactions
	for _, v := range block.Txs {
		tx := v.(*transactions.Stealth)
		if err := b.VerifyTx(tx); err != nil {
			return err
		}
	}

	// Check merkle root
	root := block.Header.TxRoot
	if err := block.SetRoot(); err != nil {
		return err
	}

	if bytes.Compare(root, block.Header.TxRoot) != 0 {
		return errors.New("Invalid block: merkle root mismatch")
	}

	return nil
}

// GetLatestHeader gives the latest block header
func (b *Blockchain) GetLatestHeader() (*payload.BlockHeader, error) {
	return b.db.GetLatestHeader()
=======
// GetLatestHeader gives the latest block header
func (b *Blockchain) GetLatestHeader() (*block.Header, error) {
	db := database.GetInstance()

	return db.GetLatestHeader()
>>>>>>> 7c3cd803
}

// GetHeaders gives block headers from the database, starting and
// stopping at the provided locators.
<<<<<<< HEAD
func (b *Blockchain) GetHeaders(start []byte, stop []byte) ([]*payload.BlockHeader, error) {
	return b.db.ReadHeaders(start, stop)
}

// GetBlock will return the block from the received hash
func (b *Blockchain) GetBlock(hash []byte) (*payload.Block, error) {
	return b.db.GetBlock(hash)
=======
func (b *Blockchain) GetHeaders(start []byte, stop []byte) ([]*block.Header, error) {
	db := database.GetInstance()

	return db.ReadHeaders(start, stop)
}

// GetBlock will return the block from the received hash
func (b *Blockchain) GetBlock(hash []byte) (*block.Block, error) {
	bd := database.GetInstance()

	return bd.GetBlock(hash)
>>>>>>> 7c3cd803
}

// AddHeaders will add block headers to the chain
func (b *Blockchain) AddHeaders(msg *payload.MsgHeaders) error {
	if err := b.db.WriteHeaders(msg.Headers); err != nil {
		return err
	}
	return nil
<<<<<<< HEAD
}

// ValidateHeaders will validate headers that were received through the wire
// TODO: Centralize validation rules
func (b *Blockchain) ValidateHeaders(msg *payload.MsgHeaders) error {
	table := database.NewTable(b.db, database.HEADER)
	latestHash, err := b.db.Get(database.LATESTHEADER)
	if err != nil {
		return err
	}

	key := latestHash
	headerBytes, err := table.Get(key)

	latestHeader := &payload.BlockHeader{}
	err = latestHeader.Decode(bytes.NewReader(headerBytes))
	if err != nil {
		return err
	}

	// Sort the headers
	sortedHeaders := msg.Headers
	sort.Slice(sortedHeaders,
		func(i, j int) bool {
			return sortedHeaders[i].Height < sortedHeaders[j].Height
		})

	// Do checks on headers
	for _, currentHeader := range sortedHeaders {

		if latestHeader == nil {
			// This should not happen as genesis header is added if new
			// database, however we check nonetheless
			return errors.New("Previous header is nil")
		}

		// Check current hash links with previous
		if !bytes.Equal(currentHeader.PrevBlock, latestHeader.Hash) {
			return errors.New("Last header hash != current header previous hash")
		}

		// Check current Index is one more than the previous Index
		if currentHeader.Height != latestHeader.Height+1 {
			return errors.New("Last header height != current header height")
		}

		// Check current timestamp is later than the previous header's timestamp
		// TODO: This check implies that we use one central time on all nodes in whatever timezone.
		//  But even then, because of communication delays this will lead to problems.
		//  Let's not do this check!!
		//if latestHeader.Timestamp > currentHeader.Timestamp {
		//	return errors.New("Timestamp of Previous Header is later than Timestamp of current Header")
		//}

		// NOTE: These are the only non-contextual checks we can do without the blockchain state
		latestHeader = currentHeader
	}
	return nil
}

// StartProvisioning will set the node to provisioner status,
// and will start participating in block reduction and binary agreement
// phases of the protocol.
func (b *Blockchain) StartProvisioning() error {
	// Can't generate and provision at the same time
	if b.generator {
		return errors.New("can't start provisioning: currently generating blocks")
	}

	if b.provisioner {
		return errors.New("already provisioning")
	}

	//go b.provisionerLoop()
	return nil
}

// StopProvisioning will stop the provisioning process
func (b *Blockchain) StopProvisioning() error {
	if !b.provisioner {
		return errors.New("not provisioning")
	}

	b.quitChan <- 1
	return nil
=======
>>>>>>> 7c3cd803
}<|MERGE_RESOLUTION|>--- conflicted
+++ resolved
@@ -143,257 +143,15 @@
 	return chain, nil
 }
 
-<<<<<<< HEAD
-//// Loop function for provisioner nodes
-//func (b *Blockchain) provisionerLoop() {
-//	b.provisioner = true
-//
-//	for {
-//		select {
-//		case <-b.quitChan:
-//			b.provisioner = false
-//			return
-//		case <-b.roundChan:
-//			// Should add a check here if we're staking, and if not
-//			// then create a staking transaction
-//
-//			timer := time.NewTimer(candidateTimer)
-//			var empty bool
-//			var retHash []byte
-//			var finalHash []byte
-//			var err error
-//			select {
-//			case <-timer.C:
-//				empty, retHash, err = b.blockReduction(nil)
-//			case m := <-b.candidateChan:
-//				timer.Stop()
-//				empty, retHash, err = b.blockReduction(m.CandidateHash)
-//			}
-//
-//			if err != nil {
-//				// Log
-//				b.provisioner = false
-//				return
-//			}
-//
-//			empty, finalHash, err = b.binaryAgreement(retHash, empty)
-//			if !empty {
-//				// Do set reduction
-//				if bytes.Compare(finalHash, retHash) == 0 {
-//					// send final block with set of signatures
-//					break
-//				}
-//
-//				// send tentative block with set of signatures
-//				break
-//			}
-//
-//			// send tentative block without set of signatures
-//			break
-//		}
-//	}
-//}
-
-// Placeholder at the moment, just to get structure down
-//func (b *Blockchain) generatorLoop() {
-//	b.generator = true
-//
-//	for {
-//		select {
-//		case <-b.quitChan:
-//			b.generator = false
-//			return
-//		case <-b.roundChan:
-//			if err := b.Generate(nil); err != nil {
-//				// Log
-//				b.generator = false
-//				return
-//			}
-//		}
-//	}
-//}
-
-// AcceptTx attempt to verify a transaction once it is received from
-// the network. If the verification passes, this transaction will
-// be added to the mempool.
-func (b *Blockchain) AcceptTx(tx *transactions.Stealth) error {
-	// Check if we already have this in the database first
-	// Implement when database is added
-
-	// Check if this transaction is already in the mempool
-	if b.memPool.Exists(tx.Hex()) {
-		return errors.New("duplicate tx")
-	}
-
-	if err := b.VerifyTx(tx); err != nil {
-		return err
-	}
-
-	b.memPool.AddTx(tx)
-	// Relay tx
-	return nil
-}
-
-// VerifyTx will perform sanity/consensus checks on a transaction.
-func (b *Blockchain) VerifyTx(tx *transactions.Stealth) error {
-	if tx.Version != 0x00 {
-		return fmt.Errorf("invalid tx: unknown version")
-	}
-
-	if tx.Type != transactions.StandardType && tx.Type != transactions.BidType {
-		return fmt.Errorf("invalid tx: unknown type")
-	}
-
-	// Verify inputs and outputs (values, signatures)
-	// Implement once these are properly coded
-
-	// Check if hash is properly calculated
-	hash, err := tx.CalculateHash()
-	if err != nil {
-		return fmt.Errorf("error verifying tx: %v", err)
-	}
-
-	if bytes.Compare(hash, tx.Hash) != 0 {
-		return errors.New("invalid tx: hash mismatch")
-	}
-
-	return nil
-}
-
-// AcceptBlock will attempt to verify a block once it is received from
-// the network. If the verification passes, the block will be added
-// to the database.
-func (b *Blockchain) AcceptBlock(block *payload.Block) error {
-	// Check if we already have this in the database first
-	exists, err := b.db.Has(block.Header.Hash)
-	if err != nil {
-		return err
-	}
-
-	if exists {
-		return nil
-	}
-
-	// Check if previous block hash is correct
-	hdr, err := b.db.GetBlockHeaderByHeight(block.Header.Height - 1)
-	if err != nil {
-		return err
-	}
-	prevHeaderHash := hdr.Hash
-	if bytes.Compare(block.Header.PrevBlock, prevHeaderHash) != 0 {
-		return errors.New("Invalid block: previous block hash mismatch")
-	}
-
-	// Get header from db
-	prevBlock, err := b.GetBlock(prevHeaderHash)
-	if err != nil {
-		return err
-	}
-
-	// Height check
-	if block.Header.Height != prevBlock.Header.Height+1 {
-		return errors.New("Invalid block: height incorrect")
-	}
-
-	// Timestamp check
-	if block.Header.Timestamp < prevBlock.Header.Timestamp {
-		return errors.New("Invalid block: timestamp too far in the past")
-	}
-
-	// Verify block
-	if err := b.VerifyBlock(block); err != nil {
-		return err
-	}
-
-	// Clear out all matching entries in mempool
-	//for _, v := range block.Txs {
-	//	tx := v.(*transactions.Stealth)
-	//	if b.memPool.Exists(tx.Hex()) {
-	//		b.memPool.RemoveTx(tx)
-	//	}
-	//}
-
-	// Add to database
-	//if err := db.WriteHeaders([]*payload.BlockHeader{block.Header}); err != nil {
-	//	return err
-	//}
-
-	if err := b.db.WriteBlockTransactions([]*payload.Block{block}); err != nil {
-		return err
-	}
-
-	// Update variables
-	b.height = block.Header.Height
-	b.round = block.Header.Height + 1
-	b.currSeed = block.Header.Seed
-	b.lastHeader = block.Header
-	// Should update total stake weight/generator merkle tree here as well
-
-	// Set off consensus functions if participating
-	if b.provisioner || b.generator {
-		b.roundChan <- 1
-	}
-
-	// TODO: Relay
-	return nil
-}
-
-// VerifyBlock will perform sanity/consensus checks on a block.
-func (b *Blockchain) VerifyBlock(block *payload.Block) error {
-	// Check hash
-	hash := block.Header.Hash
-	if err := block.SetHash(); err != nil {
-		return err
-	}
-
-	if bytes.Compare(hash, block.Header.Hash) != 0 {
-		return errors.New("Invalid block: hash mismatch")
-	}
-
-	// Check all transactions
-	for _, v := range block.Txs {
-		tx := v.(*transactions.Stealth)
-		if err := b.VerifyTx(tx); err != nil {
-			return err
-		}
-	}
-
-	// Check merkle root
-	root := block.Header.TxRoot
-	if err := block.SetRoot(); err != nil {
-		return err
-	}
-
-	if bytes.Compare(root, block.Header.TxRoot) != 0 {
-		return errors.New("Invalid block: merkle root mismatch")
-	}
-
-	return nil
-}
-
-// GetLatestHeader gives the latest block header
-func (b *Blockchain) GetLatestHeader() (*payload.BlockHeader, error) {
-	return b.db.GetLatestHeader()
-=======
 // GetLatestHeader gives the latest block header
 func (b *Blockchain) GetLatestHeader() (*block.Header, error) {
 	db := database.GetInstance()
 
 	return db.GetLatestHeader()
->>>>>>> 7c3cd803
 }
 
 // GetHeaders gives block headers from the database, starting and
 // stopping at the provided locators.
-<<<<<<< HEAD
-func (b *Blockchain) GetHeaders(start []byte, stop []byte) ([]*payload.BlockHeader, error) {
-	return b.db.ReadHeaders(start, stop)
-}
-
-// GetBlock will return the block from the received hash
-func (b *Blockchain) GetBlock(hash []byte) (*payload.Block, error) {
-	return b.db.GetBlock(hash)
-=======
 func (b *Blockchain) GetHeaders(start []byte, stop []byte) ([]*block.Header, error) {
 	db := database.GetInstance()
 
@@ -405,7 +163,6 @@
 	bd := database.GetInstance()
 
 	return bd.GetBlock(hash)
->>>>>>> 7c3cd803
 }
 
 // AddHeaders will add block headers to the chain
@@ -414,92 +171,4 @@
 		return err
 	}
 	return nil
-<<<<<<< HEAD
-}
-
-// ValidateHeaders will validate headers that were received through the wire
-// TODO: Centralize validation rules
-func (b *Blockchain) ValidateHeaders(msg *payload.MsgHeaders) error {
-	table := database.NewTable(b.db, database.HEADER)
-	latestHash, err := b.db.Get(database.LATESTHEADER)
-	if err != nil {
-		return err
-	}
-
-	key := latestHash
-	headerBytes, err := table.Get(key)
-
-	latestHeader := &payload.BlockHeader{}
-	err = latestHeader.Decode(bytes.NewReader(headerBytes))
-	if err != nil {
-		return err
-	}
-
-	// Sort the headers
-	sortedHeaders := msg.Headers
-	sort.Slice(sortedHeaders,
-		func(i, j int) bool {
-			return sortedHeaders[i].Height < sortedHeaders[j].Height
-		})
-
-	// Do checks on headers
-	for _, currentHeader := range sortedHeaders {
-
-		if latestHeader == nil {
-			// This should not happen as genesis header is added if new
-			// database, however we check nonetheless
-			return errors.New("Previous header is nil")
-		}
-
-		// Check current hash links with previous
-		if !bytes.Equal(currentHeader.PrevBlock, latestHeader.Hash) {
-			return errors.New("Last header hash != current header previous hash")
-		}
-
-		// Check current Index is one more than the previous Index
-		if currentHeader.Height != latestHeader.Height+1 {
-			return errors.New("Last header height != current header height")
-		}
-
-		// Check current timestamp is later than the previous header's timestamp
-		// TODO: This check implies that we use one central time on all nodes in whatever timezone.
-		//  But even then, because of communication delays this will lead to problems.
-		//  Let's not do this check!!
-		//if latestHeader.Timestamp > currentHeader.Timestamp {
-		//	return errors.New("Timestamp of Previous Header is later than Timestamp of current Header")
-		//}
-
-		// NOTE: These are the only non-contextual checks we can do without the blockchain state
-		latestHeader = currentHeader
-	}
-	return nil
-}
-
-// StartProvisioning will set the node to provisioner status,
-// and will start participating in block reduction and binary agreement
-// phases of the protocol.
-func (b *Blockchain) StartProvisioning() error {
-	// Can't generate and provision at the same time
-	if b.generator {
-		return errors.New("can't start provisioning: currently generating blocks")
-	}
-
-	if b.provisioner {
-		return errors.New("already provisioning")
-	}
-
-	//go b.provisionerLoop()
-	return nil
-}
-
-// StopProvisioning will stop the provisioning process
-func (b *Blockchain) StopProvisioning() error {
-	if !b.provisioner {
-		return errors.New("not provisioning")
-	}
-
-	b.quitChan <- 1
-	return nil
-=======
->>>>>>> 7c3cd803
 }