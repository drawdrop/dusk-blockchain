package candidate

import (
	"sync"

	"github.com/dusk-network/dusk-blockchain/pkg/p2p/wire/message"
)

type (
	store struct {
		lock     sync.RWMutex
<<<<<<< HEAD
		messages map[string]*message.Candidate
=======
		messages map[string]Candidate
	}

	Candidate struct {
		*block.Block
		*block.Certificate
>>>>>>> 08806d36
	}
)

func newStore() *store {
	return &store{
<<<<<<< HEAD
		messages: make(map[string]*message.Candidate),
=======
		messages: make(map[string]Candidate),
>>>>>>> 08806d36
	}
}

func (c *store) storeCandidateMessage(cm message.Candidate) {
	// TODO: ensure we can't become a victim of memory overflow attacks
	c.lock.Lock()
	c.messages[string(cm.Block.Header.Hash)] = cm
	c.lock.Unlock()
}

<<<<<<< HEAD
func (c *store) fetchCandidateMessage(hash []byte) *message.Candidate {
=======
func (c *store) fetchCandidateMessage(hash []byte) Candidate {
>>>>>>> 08806d36
	c.lock.RLock()
	cm := c.messages[string(hash)]
	c.lock.RUnlock()
	return cm
}

// Clear removes all candidate messages from or before a given round.
// Returns the amount of messages deleted.
func (c *store) Clear(round uint64) int {
	deletedCount := 0
	for h, m := range c.messages {
		if m.Block.Header.Height <= round {
			delete(c.messages, h)
			deletedCount++
		}
	}

	return deletedCount
}<|MERGE_RESOLUTION|>--- conflicted
+++ resolved
@@ -9,26 +9,13 @@
 type (
 	store struct {
 		lock     sync.RWMutex
-<<<<<<< HEAD
-		messages map[string]*message.Candidate
-=======
-		messages map[string]Candidate
-	}
-
-	Candidate struct {
-		*block.Block
-		*block.Certificate
->>>>>>> 08806d36
+		messages map[string]message.Candidate
 	}
 )
 
 func newStore() *store {
 	return &store{
-<<<<<<< HEAD
-		messages: make(map[string]*message.Candidate),
-=======
-		messages: make(map[string]Candidate),
->>>>>>> 08806d36
+		messages: make(map[string]message.Candidate),
 	}
 }
 
@@ -39,11 +26,7 @@
 	c.lock.Unlock()
 }
 
-<<<<<<< HEAD
-func (c *store) fetchCandidateMessage(hash []byte) *message.Candidate {
-=======
-func (c *store) fetchCandidateMessage(hash []byte) Candidate {
->>>>>>> 08806d36
+func (c *store) fetchCandidateMessage(hash []byte) message.Candidate {
 	c.lock.RLock()
 	cm := c.messages[string(hash)]
 	c.lock.RUnlock()
