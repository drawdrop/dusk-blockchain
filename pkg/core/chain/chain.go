package chain

import (
	"bytes"

	"encoding/binary"
	"fmt"
	"sync"

	"github.com/bwesterb/go-ristretto"
	"github.com/dusk-network/dusk-blockchain/pkg/p2p/peer/peermsg"
	"github.com/dusk-network/dusk-blockchain/pkg/util/nativeutils/eventbus"
	"github.com/dusk-network/dusk-blockchain/pkg/util/nativeutils/rpcbus"
	zkproof "github.com/dusk-network/dusk-zkproof"
	logger "github.com/sirupsen/logrus"

	cfg "github.com/dusk-network/dusk-blockchain/pkg/config"
	"github.com/dusk-network/dusk-blockchain/pkg/core/consensus"
	"github.com/dusk-network/dusk-blockchain/pkg/core/consensus/user"
	"github.com/dusk-network/dusk-blockchain/pkg/core/database"
	"github.com/dusk-network/dusk-blockchain/pkg/core/database/heavy"
	"github.com/dusk-network/dusk-blockchain/pkg/core/marshalling"
	"github.com/dusk-network/dusk-blockchain/pkg/core/verifiers"
	"github.com/dusk-network/dusk-blockchain/pkg/p2p/wire/encoding"
	"github.com/dusk-network/dusk-blockchain/pkg/p2p/wire/topics"
<<<<<<< HEAD
	"github.com/dusk-network/dusk-wallet/block"
	"github.com/dusk-network/dusk-wallet/transactions"
=======
	"github.com/dusk-network/dusk-blockchain/pkg/wallet/transactions"
	"golang.org/x/crypto/ed25519"
>>>>>>> 7d6c65aa
)

var log *logger.Entry = logger.WithFields(logger.Fields{"process": "chain"})

// Chain represents the nodes blockchain
// This struct will be aware of the current state of the node.
type Chain struct {
	eventBus *eventbus.EventBus
	rpcBus   *rpcbus.RPCBus
	db       database.DB
	p        *user.Provisioners
	bidList  *user.BidList

	prevBlock block.Block
	// protect prevBlock with mutex as it's touched out of the main chain loop
	// by SubscribeCallback.
	// TODO: Consider if mutex can be removed
	mu sync.RWMutex

	// collector channels
	candidateChan   <-chan *block.Block
	certificateChan <-chan certMsg

	// rpcbus channels
	getLastBlockChan         <-chan rpcbus.Request
	verifyCandidateBlockChan <-chan rpcbus.Request
}

// New returns a new chain object
func New(eventBus *eventbus.EventBus, rpcBus *rpcbus.RPCBus) (*Chain, error) {
	_, db := heavy.CreateDBConnection()

	l, err := newLoader(db)
	if err != nil {
		return nil, fmt.Errorf("%s on loading chain db '%s'", err.Error(), cfg.Get().Database.Dir)
	}

	// set up collectors
	candidateChan := initBlockCollector(eventBus, topics.Candidate)
	certificateChan := initCertificateCollector(eventBus)

	// set up rpcbus channels
	getLastBlockChan := make(chan rpcbus.Request, 1)
	verifyCandidateBlockChan := make(chan rpcbus.Request, 1)
	rpcBus.Register(rpcbus.GetLastBlock, getLastBlockChan)
	rpcBus.Register(rpcbus.VerifyCandidateBlock, verifyCandidateBlockChan)

	chain := &Chain{
		eventBus:                 eventBus,
		rpcBus:                   rpcBus,
		db:                       db,
		prevBlock:                *l.chainTip,
		candidateChan:            candidateChan,
		p:                        user.NewProvisioners(),
		bidList:                  &user.BidList{},
		certificateChan:          certificateChan,
		getLastBlockChan:         getLastBlockChan,
		verifyCandidateBlockChan: verifyCandidateBlockChan,
	}

	chain.restoreConsensusData()

	// Hook the chain up to the required topics
	cbListener := eventbus.NewCallbackListener(chain.onAcceptBlock)
	eventBus.Subscribe(topics.Block, cbListener)
	eventBus.Register(topics.Candidate, consensus.NewRepublisher(eventBus, topics.Candidate))
	return chain, nil
}

// Listen to the collectors
func (c *Chain) Listen() {
	for {
		select {

		case b := <-c.candidateChan:
			_ = c.handleCandidateBlock(*b)
		case certMsg := <-c.certificateChan:
			c.addCertificate(certMsg.hash, certMsg.cert)

		// wire.RPCBus requests handlers
		case r := <-c.getLastBlockChan:

			buf := new(bytes.Buffer)

			c.mu.RLock()
			prevBlock := c.prevBlock
			c.mu.RUnlock()

<<<<<<< HEAD
			if err := marshalling.MarshalBlock(buf, &prevBlock); err != nil {
				r.ErrChan <- err
=======
			if err := block.Marshal(buf, &prevBlock); err != nil {
				r.RespChan <- rpcbus.Response{bytes.Buffer{}, err}
>>>>>>> 7d6c65aa
				continue
			}

			r.RespChan <- rpcbus.Response{*buf, nil}

		case r := <-c.verifyCandidateBlockChan:
			if err := c.verifyCandidateBlock(r.Params.Bytes()); err != nil {
				r.RespChan <- rpcbus.Response{bytes.Buffer{}, err}
				continue
			}

			r.RespChan <- rpcbus.Response{bytes.Buffer{}, nil}
		}
	}
}

<<<<<<< HEAD
func (c *Chain) propagateBlock(blk block.Block) error {
	buffer := new(bytes.Buffer)
	if err := marshalling.MarshalBlock(buffer, &blk); err != nil {
		return err
	}
=======
// LaunchConsensus will listen for an init message, and send a round update
// once it is received.
func (c *Chain) LaunchConsensus() {
	initChan := make(chan bytes.Buffer, 1)
	l := eventbus.NewChanListener(initChan)
	id := c.eventBus.Subscribe(topics.Initialization, l)
	<-initChan
	c.mu.RLock()
	defer c.mu.RUnlock()
	c.sendRoundUpdate(c.prevBlock.Header.Height+1, c.prevBlock.Header.Seed, c.prevBlock.Header.Hash)
	c.eventBus.Unsubscribe(topics.Initialization, id)
}
>>>>>>> 7d6c65aa

func (c *Chain) propagateBlock(blk block.Block) error {
	buffer := topics.Block.ToBuffer()
	if err := block.Marshal(&buffer, &blk); err != nil {
		return err
	}

	c.eventBus.Publish(topics.Gossip, &buffer)
	return nil
}

func (c *Chain) addBidder(tx *transactions.Bid, startHeight uint64) {
	var bid user.Bid
	x := calculateXFromBytes(tx.Outputs[0].Commitment.Bytes(), tx.M)
	copy(bid.X[:], x.Bytes())
	copy(bid.M[:], tx.M)
	bid.EndHeight = startHeight + tx.Lock
	c.addBid(bid)
}

func (c *Chain) Close() error {

	log.Info("Close database")

	drvr, err := database.From(cfg.Get().Database.Driver)
	if err != nil {
		return err
	}

	return drvr.Close()
}

func (c *Chain) onAcceptBlock(m bytes.Buffer) error {
	blk := block.NewBlock()
<<<<<<< HEAD
	if err := marshalling.UnmarshalBlock(m, blk); err != nil {
=======
	if err := block.Unmarshal(&m, blk); err != nil {
>>>>>>> 7d6c65aa
		return err
	}

	return c.AcceptBlock(*blk)
}

// AcceptBlock will accept a block if
// 1. We have not seen it before
// 2. All stateless and statefull checks are true
// Returns nil, if checks passed and block was successfully saved
func (c *Chain) AcceptBlock(blk block.Block) error {

	c.mu.Lock()
	defer c.mu.Unlock()

	field := logger.Fields{"process": "accept block"}
	l := log.WithFields(field)

	l.Trace("procedure started")

	// 1. Check that stateless and stateful checks pass
	if err := verifiers.CheckBlock(c.db, c.prevBlock, blk); err != nil {
		l.Errorf("verification failed: %s", err.Error())
		return err
	}

	// 2. Check the certificate
	// This check should avoid a possible race condition between accepting two blocks
	// at the same height, as the probability of the committee creating two valid certificates
	// for the same round is negligible.
	// FIXME: make sure we actually have only one valid certificate per block (frontrunning consensus (please follow the fucking protocol already))
	if err := verifiers.CheckBlockCertificate(*c.p, blk); err != nil {
		l.Errorf("verifying the certificate failed: %s", err.Error())
		return err
	}

	// 3. Add provisioners and block generators
	c.addConsensusNodes(blk.Txs, blk.Header.Height)

	// 4. Store block in database
	err := c.db.Update(func(t database.Transaction) error {
		return t.StoreBlock(&blk)
	})

	if err != nil {
		l.Errorf("block storing failed: %s", err.Error())
		return err
	}

	c.prevBlock = blk

	// 5. Gossip advertise block Hash
	if err := c.advertiseBlock(blk); err != nil {
		l.Errorf("block advertising failed: %s", err.Error())
		return err
	}

	// 6. Cleanup obsolete candidate blocks
	var count uint32
	err = c.db.Update(func(t database.Transaction) error {
		count, err = t.DeleteCandidateBlocks(blk.Header.Height)
		return err
	})

	if err != nil {
		// Not critical enough to abort the accepting procedure
		log.Warnf("DeleteCandidateBlocks failed with an error: %s", err.Error())
	} else {
		log.Infof("%d deleted candidate blocks", count)
	}

	// 7. Remove expired provisioners and bids
	// We remove provisioners and bids from accepted block height + 1,
	// to set up our committee correctly for the next block.
	c.removeExpiredProvisioners(blk.Header.Height + 1)
	c.removeExpiredBids(blk.Header.Height + 1)

	// 8. Notify other subsystems for the accepted block
	// Subsystems listening for this topic:
	// mempool.Mempool
	// consensus.generation.broker
	buf := new(bytes.Buffer)
	if err := marshalling.MarshalBlock(buf, &blk); err != nil {
		l.Errorf("block encoding failed: %s", err.Error())
		return err
	}

	c.eventBus.Publish(topics.AcceptedBlock, buf)

	// 9. Send round update
	// We send a round update after accepting a new block, which should include
	// a set of provisioners, and a bidlist. This allows the consensus components
	// to rehydrate their state properly for the next round.
	if err := c.sendRoundUpdate(blk.Header.Height+1, blk.Header.Seed, blk.Header.Hash); err != nil {
		l.Errorf("sending round update failed: %s", err.Error())
		return err
	}

	l.Trace("procedure ended")
	return nil
}

func (c *Chain) sendRoundUpdate(round uint64, seed, hash []byte) error {
	buf := new(bytes.Buffer)
	roundBytes := make([]byte, 8)
	binary.LittleEndian.PutUint64(roundBytes, round)
	if _, err := buf.Write(roundBytes); err != nil {
		return err
	}
	membersBuf, err := c.marshalProvisioners()
	if err != nil {
		return err
	}

	if _, err := buf.ReadFrom(membersBuf); err != nil {
		return err
	}

	if err := user.MarshalBidList(buf, *c.bidList); err != nil {
		return err
	}

	if err := encoding.WriteBLS(buf, seed); err != nil {
		return err
	}

	if err := encoding.Write256(buf, hash); err != nil {
		return err
	}

	c.eventBus.Publish(topics.RoundUpdate, buf)
	return nil
}

func (c *Chain) addConsensusNodes(txs []transactions.Transaction, startHeight uint64) {
	field := logger.Fields{"process": "accept block"}
	l := log.WithFields(field)

	for _, tx := range txs {
		switch tx.Type() {
		case transactions.StakeType:
			stake := tx.(*transactions.Stake)
			if err := c.addProvisioner(stake.PubKeyEd, stake.PubKeyBLS, stake.Outputs[0].EncryptedAmount.BigInt().Uint64(), startHeight+stake.Lock); err != nil {
				l.Errorf("adding provisioner failed: %s", err.Error())
			}
		case transactions.BidType:
			bid := tx.(*transactions.Bid)
			c.addBidder(bid, startHeight)
		}
	}
}

func (c *Chain) handleCandidateBlock(candidate block.Block) error {
	// Save it into persistent storage
	err := c.db.Update(func(t database.Transaction) error {
		return t.StoreCandidateBlock(&candidate)
	})

	if err != nil {
		log.Errorf("storing the candidate block failed: %s", err.Error())
		return err
	}

	return nil
}

func (c *Chain) fetchCandidateBlock(hash []byte) (*block.Block, error) {
	var candidate *block.Block
	err := c.db.View(func(t database.Transaction) error {
		var err error
		candidate, err = t.FetchCandidateBlock(hash)
		return err
	})

	return candidate, err
}

func (c *Chain) verifyCandidateBlock(hash []byte) error {
	candidate, err := c.fetchCandidateBlock(hash)
	if err != nil {
		return err
	}

	return verifiers.CheckBlock(c.db, c.prevBlock, *candidate)
}

// Send Inventory message to all peers
func (c *Chain) advertiseBlock(b block.Block) error {
	msg := &peermsg.Inv{}
	msg.AddItem(peermsg.InvTypeBlock, b.Header.Hash)

	buf := new(bytes.Buffer)
	if err := msg.Encode(buf); err != nil {
		panic(err)
	}

	if err := topics.Prepend(buf, topics.Inv); err != nil {
		return err
	}

	c.eventBus.Publish(topics.Gossip, buf)
	return nil
}

// TODO: consensus data should be persisted to disk, to increase
// startup times
func (c *Chain) restoreConsensusData() {
	var currentHeight uint64
	err := c.db.View(func(t database.Transaction) error {
		var err error
		currentHeight, err = t.FetchCurrentHeight()
		return err
	})

	if err != nil {
		currentHeight = 0
	}

	searchingHeight := uint64(0)
	if currentHeight > transactions.MaxLockTime {
		searchingHeight = currentHeight - transactions.MaxLockTime
	}

	for {
		var blk *block.Block
		err := c.db.View(func(t database.Transaction) error {
			hash, err := t.FetchBlockHashByHeight(searchingHeight)
			if err != nil {
				return err
			}

			blk, err = t.FetchBlock(hash)
			return err
		})

		if err != nil {
			break
		}

		for _, tx := range blk.Txs {
			switch t := tx.(type) {
			case *transactions.Stake:
				// Only add them if their stake is still valid
				if searchingHeight+t.Lock > currentHeight {
					amount := t.Outputs[0].EncryptedAmount.BigInt().Uint64()
					c.addProvisioner(t.PubKeyEd, t.PubKeyBLS, amount, searchingHeight+t.Lock)
				}
			case *transactions.Bid:
				// TODO: The commitment to D is turned (in quite awful fashion) from a Point into a Scalar here,
				// to work with the `zkproof` package. Investigate if we should change this (reserve for testnet v2,
				// as this is most likely a consensus-breaking change)
				if searchingHeight+t.Lock > currentHeight {
					c.addBidder(t, searchingHeight)
				}
			}
		}

		searchingHeight++
	}
	return
}

// RemoveExpired removes Provisioners which stake expired
func (c *Chain) removeExpiredProvisioners(round uint64) {
	for pk, member := range c.p.Members {
		for i := 0; i < len(member.Stakes); i++ {
			if member.Stakes[i].EndHeight < round {
				member.RemoveStake(i)
				// If they have no stakes left, we should remove them entirely.
				if len(member.Stakes) == 0 {
					c.removeProvisioner([]byte(pk))
				}

				// Reset index
				i = -1
			}
		}
	}
}

// addProvisioner will add a Member to the Provisioners by using the bytes of a BLS public key.
func (c *Chain) addProvisioner(pubKeyEd, pubKeyBLS []byte, amount, endHeight uint64) error {
	if len(pubKeyEd) != 32 {
		return fmt.Errorf("public key is %v bytes long instead of 32", len(pubKeyEd))
	}

	if len(pubKeyBLS) != 129 {
		return fmt.Errorf("public key is %v bytes long instead of 129", len(pubKeyBLS))
	}

	i := string(pubKeyBLS)
	stake := user.Stake{amount, endHeight}

	// Check for duplicates
	inserted := c.p.Set.Insert(pubKeyBLS)
	if !inserted {
		// If they already exist, just add their new stake
		c.p.Members[i].AddStake(stake)
		return nil
	}

	// This is a new provisioner, so let's initialize the Member struct and add them to the list
	m := &user.Member{}
	m.PublicKeyEd = ed25519.PublicKey(pubKeyEd)

	m.PublicKeyBLS = pubKeyBLS
	m.AddStake(stake)

	c.p.Members[i] = m
	return nil
}

// Remove a Member, designated by their BLS public key.
func (c *Chain) removeProvisioner(pubKeyBLS []byte) bool {
	delete(c.p.Members, string(pubKeyBLS))
	return c.p.Set.Remove(pubKeyBLS)
}

func (c *Chain) marshalProvisioners() (*bytes.Buffer, error) {
	buf := new(bytes.Buffer)
	err := user.MarshalProvisioners(buf, c.p)
	return buf, err
}

func calculateXFromBytes(d, m []byte) ristretto.Scalar {
	var dBytes [32]byte
	copy(dBytes[:], d)
	var mBytes [32]byte
	copy(mBytes[:], m)
	var dScalar ristretto.Scalar
	dScalar.SetBytes(&dBytes)
	var mScalar ristretto.Scalar
	mScalar.SetBytes(&mBytes)
	x := zkproof.CalculateX(dScalar, mScalar)
	return x
}

// AddBid will add a bid to the BidList.
func (c *Chain) addBid(bid user.Bid) {
	// Check for duplicates
	for _, bidFromList := range *c.bidList {
		if bidFromList.Equals(bid) {
			return
		}
	}

	*c.bidList = append(*c.bidList, bid)
}

// RemoveBid will iterate over a BidList to remove a specified bid.
func (c *Chain) removeBid(bid user.Bid) {
	for i, bidFromList := range *c.bidList {
		if bidFromList.Equals(bid) {
			c.bidList.Remove(i)
		}
	}
}

// RemoveExpired iterates over a BidList to remove expired bids.
func (c *Chain) removeExpiredBids(round uint64) {
	for _, bid := range *c.bidList {
		if bid.EndHeight < round {
			// We need to call RemoveBid here and loop twice, as the index
			// could be off if more than one bid is removed.
			c.removeBid(bid)
		}
	}
}

func (c *Chain) addCertificate(blockHash []byte, cert *block.Certificate) {
	candidate, err := c.fetchCandidateBlock(blockHash)
	if err != nil {
		log.Warnf("could not fetch candidate block to add certificate: %s", err.Error())
		return
	}

	candidate.Header.Certificate = cert
	c.AcceptBlock(*candidate)
}<|MERGE_RESOLUTION|>--- conflicted
+++ resolved
@@ -11,6 +11,7 @@
 	"github.com/dusk-network/dusk-blockchain/pkg/p2p/peer/peermsg"
 	"github.com/dusk-network/dusk-blockchain/pkg/util/nativeutils/eventbus"
 	"github.com/dusk-network/dusk-blockchain/pkg/util/nativeutils/rpcbus"
+	"github.com/dusk-network/dusk-wallet/block"
 	zkproof "github.com/dusk-network/dusk-zkproof"
 	logger "github.com/sirupsen/logrus"
 
@@ -23,13 +24,8 @@
 	"github.com/dusk-network/dusk-blockchain/pkg/core/verifiers"
 	"github.com/dusk-network/dusk-blockchain/pkg/p2p/wire/encoding"
 	"github.com/dusk-network/dusk-blockchain/pkg/p2p/wire/topics"
-<<<<<<< HEAD
-	"github.com/dusk-network/dusk-wallet/block"
-	"github.com/dusk-network/dusk-wallet/transactions"
-=======
 	"github.com/dusk-network/dusk-blockchain/pkg/wallet/transactions"
 	"golang.org/x/crypto/ed25519"
->>>>>>> 7d6c65aa
 )
 
 var log *logger.Entry = logger.WithFields(logger.Fields{"process": "chain"})
@@ -118,13 +114,8 @@
 			prevBlock := c.prevBlock
 			c.mu.RUnlock()
 
-<<<<<<< HEAD
 			if err := marshalling.MarshalBlock(buf, &prevBlock); err != nil {
-				r.ErrChan <- err
-=======
-			if err := block.Marshal(buf, &prevBlock); err != nil {
 				r.RespChan <- rpcbus.Response{bytes.Buffer{}, err}
->>>>>>> 7d6c65aa
 				continue
 			}
 
@@ -141,13 +132,6 @@
 	}
 }
 
-<<<<<<< HEAD
-func (c *Chain) propagateBlock(blk block.Block) error {
-	buffer := new(bytes.Buffer)
-	if err := marshalling.MarshalBlock(buffer, &blk); err != nil {
-		return err
-	}
-=======
 // LaunchConsensus will listen for an init message, and send a round update
 // once it is received.
 func (c *Chain) LaunchConsensus() {
@@ -160,11 +144,10 @@
 	c.sendRoundUpdate(c.prevBlock.Header.Height+1, c.prevBlock.Header.Seed, c.prevBlock.Header.Hash)
 	c.eventBus.Unsubscribe(topics.Initialization, id)
 }
->>>>>>> 7d6c65aa
 
 func (c *Chain) propagateBlock(blk block.Block) error {
 	buffer := topics.Block.ToBuffer()
-	if err := block.Marshal(&buffer, &blk); err != nil {
+	if err := marshalling.MarshalBlock(buffer, &blk); err != nil {
 		return err
 	}
 
@@ -195,11 +178,7 @@
 
 func (c *Chain) onAcceptBlock(m bytes.Buffer) error {
 	blk := block.NewBlock()
-<<<<<<< HEAD
 	if err := marshalling.UnmarshalBlock(m, blk); err != nil {
-=======
-	if err := block.Unmarshal(&m, blk); err != nil {
->>>>>>> 7d6c65aa
 		return err
 	}
 
