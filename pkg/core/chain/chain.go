package chain

import (
	"bytes"
	"encoding/binary"
	"fmt"
	"sync"

	//"gitlab.dusk.network/dusk-core/dusk-go/pkg/core/consensus"

	logger "github.com/sirupsen/logrus"
	"gitlab.dusk.network/dusk-core/dusk-go/pkg/p2p/peer/peermsg"
	"gitlab.dusk.network/dusk-core/dusk-go/pkg/p2p/wire/protocol"

	cfg "gitlab.dusk.network/dusk-core/dusk-go/pkg/config"
	"gitlab.dusk.network/dusk-core/dusk-go/pkg/core/block"
	"gitlab.dusk.network/dusk-core/dusk-go/pkg/core/consensus"
	"gitlab.dusk.network/dusk-core/dusk-go/pkg/core/consensus/committee"
	"gitlab.dusk.network/dusk-core/dusk-go/pkg/core/consensus/msg"
	"gitlab.dusk.network/dusk-core/dusk-go/pkg/core/consensus/user"
	"gitlab.dusk.network/dusk-core/dusk-go/pkg/core/database"
	_ "gitlab.dusk.network/dusk-core/dusk-go/pkg/core/database/heavy"
	"gitlab.dusk.network/dusk-core/dusk-go/pkg/core/transactions"
	"gitlab.dusk.network/dusk-core/dusk-go/pkg/core/verifiers"
	"gitlab.dusk.network/dusk-core/dusk-go/pkg/p2p/wire"
	"gitlab.dusk.network/dusk-core/dusk-go/pkg/p2p/wire/encoding"
	"gitlab.dusk.network/dusk-core/dusk-go/pkg/p2p/wire/topics"
)

var log *logger.Entry = logger.WithFields(logger.Fields{"process": "chain"})

// Chain represents the nodes blockchain
// This struct will be aware of the current state of the node.
type Chain struct {
	eventBus  *wire.EventBus
	rpcBus    *wire.RPCBus
	db        database.DB
	committee committee.Foldable

	prevBlock block.Block
	// protect prevBlock with mutex as it's touched out of the main chain loop
	// by SubscribeCallback.
	// TODO: Consider if mutex can be removed
	mu sync.RWMutex

	// collector channels
	candidateChan   <-chan *block.Block
	certificateChan <-chan certMsg
}

// New returns a new chain object
func New(eventBus *wire.EventBus, rpcBus *wire.RPCBus, c committee.Foldable) (*Chain, error) {
	drvr, err := database.From(cfg.Get().Database.Driver)
	if err != nil {
		return nil, err
	}

	db, err := drvr.Open(cfg.Get().Database.Dir, protocol.MagicFromConfig(), false)
	if err != nil {
		return nil, err
	}

	l, err := newLoader(db)
	if err != nil {
		return nil, fmt.Errorf("failure %s on loading chain '%s'", err.Error(), cfg.Get().Database.Dir)
	}

	// set up collectors
	candidateChan := initBlockCollector(eventBus, string(topics.Candidate))
	certificateChan := initCertificateCollector(eventBus)

	// set up committee
	if c == nil {
		c = committee.NewAgreement(eventBus, db)
	}

	chain := &Chain{
		eventBus:        eventBus,
		rpcBus:          rpcBus,
		db:              db,
		committee:       c,
		prevBlock:       *l.chainTip,
		candidateChan:   candidateChan,
		certificateChan: certificateChan,
	}

	eventBus.SubscribeCallback(string(topics.Block), chain.onAcceptBlock)
	eventBus.RegisterPreprocessor(string(topics.Candidate), consensus.NewRepublisher(eventBus, topics.Candidate))
	return chain, nil
}

// Listen to the collectors
func (c *Chain) Listen() {
	for {
		select {

		case b := <-c.candidateChan:
			_ = c.handleCandidateBlock(*b)
		case cMsg := <-c.certificateChan:
			c.addCertificate(cMsg.hash, cMsg.cert)

		// wire.RPCBus requests handlers
		case r := <-wire.GetLastBlockChan:

			buf := new(bytes.Buffer)

			c.mu.RLock()
			_ = c.prevBlock.Encode(buf)
			c.mu.RUnlock()

			r.RespChan <- *buf

		case r := <-wire.VerifyCandidateBlockChan:
			if err := c.verifyCandidateBlock(r.Params.Bytes()); err != nil {
				r.ErrChan <- err
				continue
			}

			r.RespChan <- bytes.Buffer{}
		}
	}
}

func (c *Chain) propagateBlock(blk block.Block) error {
	buffer := new(bytes.Buffer)
	if err := blk.Encode(buffer); err != nil {
		return err
	}

	msg, err := wire.AddTopic(buffer, topics.Block)
	if err != nil {
		return err
	}

	c.eventBus.Stream(string(topics.Gossip), msg)
	return nil
}

func (c *Chain) addProvisioner(tx *transactions.Stake, startHeight uint64) error {
	buffer := bytes.NewBuffer(tx.PubKeyEd)
	if err := encoding.WriteVarBytes(buffer, tx.PubKeyBLS); err != nil {
		return err
	}

	if err := encoding.WriteUint64(buffer, binary.LittleEndian, tx.GetOutputAmount()); err != nil {
		return err
	}

	if err := encoding.WriteUint64(buffer, binary.LittleEndian, startHeight); err != nil {
		return err
	}

	if err := encoding.WriteUint64(buffer, binary.LittleEndian, startHeight+tx.Lock); err != nil {
		return err
	}

	c.eventBus.Publish(msg.NewProvisionerTopic, buffer)
	return nil
}

func (c *Chain) addBidder(tx *transactions.Bid) error {
<<<<<<< HEAD
	x := user.CalculateX(tx.Outputs[0].EncryptedAmount, tx.M)
=======
	totalAmount := getTxTotalOutputAmount(tx)
	x := calculateX(totalAmount, tx.M)
	x.EndHeight = tx.Lock
>>>>>>> 62aff2ca
	bids := &user.BidList{}
	bids.AddBid(x)

	c.propagateBidList(bids)
	return nil
}

func (c *Chain) propagateBidList(bids *user.BidList) {
	var bidListBytes []byte
	for _, bid := range *bids {
		bidListBytes = append(bidListBytes, bid.X[:]...)
	}

	c.eventBus.Publish(msg.BidListTopic, bytes.NewBuffer(bidListBytes))
}

func (c *Chain) Close() error {

	log.Info("Close database")

	drvr, err := database.From(cfg.Get().Database.Driver)
	if err != nil {
		return err
	}

	return drvr.Close()
}

<<<<<<< HEAD
=======
func getTxTotalOutputAmount(tx transactions.Transaction) (totalAmount uint64) {
	for _, output := range tx.StandardTX().Outputs {
		amount := big.NewInt(0).SetBytes(output.Commitment).Uint64()
		totalAmount += amount
	}

	return
}

func calculateX(d uint64, m []byte) user.Bid {
	dScalar := ristretto.Scalar{}
	dScalar.SetBigInt(big.NewInt(0).SetUint64(d))

	mScalar := ristretto.Scalar{}
	mScalar.UnmarshalBinary(m)

	x := zkproof.CalculateX(dScalar, mScalar)

	var bid user.Bid
	copy(bid.X[:], x.Bytes()[:])
	return bid
}

>>>>>>> 62aff2ca
func (c *Chain) onAcceptBlock(m *bytes.Buffer) error {
	blk := block.NewBlock()
	if err := blk.Decode(m); err != nil {
		return err
	}

	return c.AcceptBlock(*blk)
}

// AcceptBlock will accept a block if
// 1. We have not seen it before
// 2. All stateless and statefull checks are true
// Returns nil, if checks passed and block was successfully saved
func (c *Chain) AcceptBlock(blk block.Block) error {

	c.mu.Lock()
	defer c.mu.Unlock()

	field := logger.Fields{"process": "accept block"}
	l := log.WithFields(field)

	l.Trace("procedure started")

	// 1. Check that stateless and stateful checks pass
	if err := verifiers.CheckBlock(c.db, c.prevBlock, blk); err != nil {
		l.Errorf("verification failed: %s", err.Error())
		return err
	}

	// 2. Check the certificate
	if err := verifiers.CheckBlockCertificate(c.committee, blk); err != nil {
		l.Errorf("verifying the certificate failed: %s", err.Error())
		return err
	}

	// 3. Add provisioners and block generators
	c.addConsensusNodes(blk.Txs, blk.Header.Height+1)

	// 4. Store block in database
	err := c.db.Update(func(t database.Transaction) error {
		return t.StoreBlock(&blk)
	})

	if err != nil {
		l.Errorf("block storing failed: %s", err.Error())
		return err
	}

	c.prevBlock = blk

	// 5. Notify other subsystems for the accepted block
	// Subsystems listening for this topic:
	// mempool.Mempool
	// consensus.generation.broker
	buf := new(bytes.Buffer)
	if err := blk.Encode(buf); err != nil {
		l.Errorf("block encoding failed: %s", err.Error())
		return err
	}

	c.eventBus.Publish(string(topics.AcceptedBlock), buf)

	// 6. Gossip advertise block Hash
	if err := c.advertiseBlock(blk); err != nil {
		l.Errorf("block advertising failed: %s", err.Error())
		return err
	}

	// 7. Cleanup obsolete candidate blocks
	var count uint32
	err = c.db.Update(func(t database.Transaction) error {
		count, err = t.DeleteCandidateBlocks(blk.Header.Height)
		return err
	})

	if err != nil {
		// Not critical enough to abort the accepting procedure
		log.Warnf("DeleteCandidateBlocks failed with an error: %s", err.Error())
	} else {
		log.Infof("%d deleted candidate blocks", count)
	}

	l.Trace("procedure ended")

	return nil
}

func (c *Chain) addConsensusNodes(txs []transactions.Transaction, provisionerStartHeight uint64) {
	field := logger.Fields{"process": "accept block"}
	l := log.WithFields(field)

	for _, tx := range txs {
		switch tx.Type() {
		case transactions.StakeType:
			stake := tx.(*transactions.Stake)
			if err := c.addProvisioner(stake, provisionerStartHeight); err != nil {
				l.Errorf("adding provisioner failed: %s", err.Error())
			}
		case transactions.BidType:
			bid := tx.(*transactions.Bid)
			if err := c.addBidder(bid); err != nil {
				l.Errorf("adding bidder failed: %s", err.Error())
			}
		}
	}
}

func (c *Chain) handleCandidateBlock(candidate block.Block) error {
	// Save it into persistent storage
	err := c.db.Update(func(t database.Transaction) error {
		return t.StoreCandidateBlock(&candidate)
	})

	if err != nil {
		log.Errorf("storing the candidate block failed: %s", err.Error())
		return err
	}

	return nil
}

func (c *Chain) handleWinningHash(blockHash []byte) error {
	// Fetch the candidate block that the winningHash points at
	candidate, err := c.fetchCandidateBlock(blockHash)
	if err != nil {
		log.Errorf("fetching a candidate block failed: %s", err.Error())
		return err
	}

	// Run the general procedure of block accepting
	return c.AcceptBlock(*candidate)
}

func (c *Chain) fetchCandidateBlock(hash []byte) (*block.Block, error) {
	var candidate *block.Block
	err := c.db.View(func(t database.Transaction) error {
		var err error
		candidate, err = t.FetchCandidateBlock(hash)
		return err
	})

	return candidate, err
}

func (c *Chain) verifyCandidateBlock(hash []byte) error {
	candidate, err := c.fetchCandidateBlock(hash)
	if err != nil {
		return err
	}

	return verifiers.CheckBlock(c.db, c.prevBlock, *candidate)
}

func (c *Chain) addCertificate(blockHash []byte, cert *block.Certificate) {
	candidate, err := c.fetchCandidateBlock(blockHash)
	if err != nil {
		log.Errorf("error fetching candidate block to add certificate: %s", err.Error())
		return
	}

	candidate.Header.Certificate = cert
	c.AcceptBlock(*candidate)
}

// Send Inventory message to all peers
func (c *Chain) advertiseBlock(b block.Block) error {
	msg := &peermsg.Inv{}
	msg.AddItem(peermsg.InvTypeBlock, b.Header.Hash)

	buf := new(bytes.Buffer)
	if err := msg.Encode(buf); err != nil {
		panic(err)
	}

	withTopic, err := wire.AddTopic(buf, topics.Inv)
	if err != nil {
		return err
	}

	c.eventBus.Stream(string(topics.Gossip), withTopic)
	return nil
}<|MERGE_RESOLUTION|>--- conflicted
+++ resolved
@@ -159,13 +159,8 @@
 }
 
 func (c *Chain) addBidder(tx *transactions.Bid) error {
-<<<<<<< HEAD
 	x := user.CalculateX(tx.Outputs[0].EncryptedAmount, tx.M)
-=======
-	totalAmount := getTxTotalOutputAmount(tx)
-	x := calculateX(totalAmount, tx.M)
 	x.EndHeight = tx.Lock
->>>>>>> 62aff2ca
 	bids := &user.BidList{}
 	bids.AddBid(x)
 
@@ -194,32 +189,6 @@
 	return drvr.Close()
 }
 
-<<<<<<< HEAD
-=======
-func getTxTotalOutputAmount(tx transactions.Transaction) (totalAmount uint64) {
-	for _, output := range tx.StandardTX().Outputs {
-		amount := big.NewInt(0).SetBytes(output.Commitment).Uint64()
-		totalAmount += amount
-	}
-
-	return
-}
-
-func calculateX(d uint64, m []byte) user.Bid {
-	dScalar := ristretto.Scalar{}
-	dScalar.SetBigInt(big.NewInt(0).SetUint64(d))
-
-	mScalar := ristretto.Scalar{}
-	mScalar.UnmarshalBinary(m)
-
-	x := zkproof.CalculateX(dScalar, mScalar)
-
-	var bid user.Bid
-	copy(bid.X[:], x.Bytes()[:])
-	return bid
-}
-
->>>>>>> 62aff2ca
 func (c *Chain) onAcceptBlock(m *bytes.Buffer) error {
 	blk := block.NewBlock()
 	if err := blk.Decode(m); err != nil {
