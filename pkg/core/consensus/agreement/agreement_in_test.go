package agreement

import (
	"bytes"
	"encoding/binary"
	"testing"
	"time"

	"github.com/dusk-network/dusk-blockchain/pkg/core/consensus"
	"github.com/dusk-network/dusk-blockchain/pkg/core/consensus/reduction"
	"github.com/dusk-network/dusk-blockchain/pkg/core/consensus/user"
	"github.com/dusk-network/dusk-blockchain/pkg/p2p/peer/processing"
	"github.com/dusk-network/dusk-blockchain/pkg/p2p/wire/encoding"
	"github.com/dusk-network/dusk-blockchain/pkg/p2p/wire/protocol"
	"github.com/dusk-network/dusk-blockchain/pkg/p2p/wire/topics"
	"github.com/dusk-network/dusk-blockchain/pkg/util/nativeutils/eventbus"
	crypto "github.com/dusk-network/dusk-crypto/hash"
	"github.com/stretchr/testify/assert"
)

// This test checks whether there is a race condition between the agreement component's round updates,
// and the sending of agreement events.
func TestAgreementRace(t *testing.T) {
	eb := eventbus.New()

	// Sadly, we can not use the mocked committee for this test.
	// Our agreement events and reduction events need to be just like they are in production.
	// So, let's create a proper committee.
	committeeSize := 50
	p, k := consensus.MockProvisioners(committeeSize)
	broker := newBroker(eb, k[0])
	seed, _ := crypto.RandEntropy(33)
	hash, _ := crypto.RandEntropy(32)
	broker.updateRound(consensus.RoundUpdate{1, *p, nil, seed, hash})
	go broker.Listen()

	eb.Register(topics.Gossip, processing.NewGossip(protocol.TestNet))
	// We need to catch the outgoing agreement message
	// Let's add a SimpleStreamer to the eventbus handlers

	streamer := eventbus.NewGossipStreamer(protocol.TestNet)
	streamListener := eventbus.NewStreamListener(streamer)

	eb.Subscribe(topics.Gossip, streamListener)

	// Create an agreement message, and update the round concurrently. If the bug has not been fixed,
	// this should cause our step counter to be off in the next round.
	// First, we make a voteset for the `sendAgreement` call.
	ru := reduction.NewUnMarshaller()
	events := CreateCommitteeVoteSet(p, k, hash, committeeSize, 1, 1)
	buf := new(bytes.Buffer)
	if err := encoding.WriteUint64LE(buf, 1); err != nil {
		t.Fatal(err)
	}

	if err := ru.MarshalVoteSet(buf, events); err != nil {
		t.Fatal(err)
	}

	// Then, we send a random agreement event to the broker, to update the round.
	// Note that we start this goroutine before trying to aggregate the voteset,
	// as it takes a short while to start up.
	go func() {
		eb.Publish(topics.RoundUpdate, consensus.MockRoundUpdateBuffer(2, p, nil))
	}()

	// Now we try to aggregate the reduction events created earlier. The round update should coincide
	// with the aggregation.
	eb.Publish(topics.ReductionResult, buf)

	doneChan := make(chan []byte, 1)
	go readEvent(t, doneChan, streamer)

	select {
	case <-doneChan:
	case <-time.After(1 * time.Second):
		// Make sure the goroutine dies
		eb.Stream(string(topics.Gossip), bytes.NewBufferString("pippopippopippopippo"))
		<-doneChan
	}

	// Let's now create a reduction vote set with the previous public keys
	var aevBuf *bytes.Buffer

	// Because the sortition now allows multiple extraction,
	// we can not guarantee we are in the committee at any
	// given point. So, we will keep looping until we are.
	for i := 1; ; i += 2 {
		buf := new(bytes.Buffer)
		hash, _ = crypto.RandEntropy(32)
		events := CreateCommitteeVoteSet(p, k, hash, committeeSize, 2, uint8(i))
		if err := encoding.WriteUint64LE(buf, 2); err != nil {
			t.Fatal(err)
		}

		if err := ru.MarshalVoteSet(buf, events); err != nil {
			t.Fatal(err)
		}

<<<<<<< HEAD
		eb.Publish(msg.ReductionResultTopic, buf)
=======
	eb.Publish(topics.ReductionResult, buf)
>>>>>>> 1a204a48

		doneChan := make(chan []byte, 1)
		go readEvent(t, doneChan, streamer)

		select {
		case aevBytes := <-doneChan:
			aevBuf = bytes.NewBuffer(aevBytes)
		case <-time.After(1 * time.Second):
			// Make sure the goroutine dies
			eb.Stream(string(topics.Gossip), bytes.NewBufferString("pippopippopippopippo"))
			<-doneChan
			continue
		}

		break
	}

	// Remove Ed25519 stuff first
	// 64 for signature + 32 for pubkey = 96
	edBytes := make([]byte, 96)
	if _, err := aevBuf.Read(edBytes); err != nil {
		t.Fatal(err)
	}

	unmarshaller := NewUnMarshaller()
	aev, err := unmarshaller.Deserialize(aevBuf)
	if err != nil {
		t.Fatal(err)
	}

	// Now, verify this event. The test should fail here if the bug has not been fixed.
	if err := broker.handler.Verify(aev); err != nil {
		t.Fatal(err)
	}
}

func readEvent(t *testing.T, doneChan chan []byte, streamer *helper.SimpleStreamer) {
	bs, err := streamer.Read()
	if err != nil {
		t.Fatal(err)
	}

	doneChan <- bs
}

func TestStress(t *testing.T) {
	// Setup stuff
	committeeSize := 10
	bus := eventbus.New()
	p, k := consensus.MockProvisioners(committeeSize)
	broker := newBroker(bus, k[0])
	bus.RemoveProcessors(topics.Agreement)
	seed, _ := crypto.RandEntropy(33)
	hash, _ := crypto.RandEntropy(32)
	broker.updateRound(consensus.RoundUpdate{1, *p, nil, seed, hash})

	// Do 10 agreement cycles
	for i := 1; i <= 10; i++ {
		hash, _ := crypto.RandEntropy(32)

		// Blast the filter with many more events than quorum, to see if anything sneaks in
		go func(i int) {
			for j := 0; j < committeeSize; j++ {
<<<<<<< HEAD
				bus.Publish(string(topics.Agreement), MockAgreement(hash, uint64(i), 1, k, p))
=======
				bus.Publish(topics.Agreement, MockAgreement(hash, uint64(i), 1, k, p.CreateVotingCommittee(uint64(i), 1, committeeSize)))
>>>>>>> 1a204a48
			}
		}(i)

		// Make sure the events we got back are all from the proper round
		evs := <-broker.filter.Accumulator.CollectedVotesChan
		for _, ev := range evs {
			assert.Equal(t, uint64(i), ev.(*Agreement).Round)
		}

		broker.updateRound(consensus.RoundUpdate{uint64(i + 1), *p, nil, seed, hash})
	}
}

func TestIncrementOnNilVoteSet(t *testing.T) {
	var k []user.Keys
	for i := 0; i < 50; i++ {
		keys, _ := user.NewRandKeys()
		k = append(k, keys)
	}
	bus := eventbus.New()
	broker := newBroker(bus, k[0])
	broker.filter.UpdateRound(1)
	go broker.Listen()

	// Wait a bit for the round update to go through
	time.Sleep(200 * time.Millisecond)

	// Run `sendAgreement` with a `voteSet` that has no votes, by publishing a
	// ReductionResult message.
	roundBytes := make([]byte, 8)
	binary.LittleEndian.PutUint64(roundBytes, 1)
	bus.Publish(topics.ReductionResult, bytes.NewBuffer(roundBytes))

	// Wait a bit for the message to go through
	time.Sleep(200 * time.Millisecond)

	// Now, the step counter should be at 2
	assert.Equal(t, uint8(2), broker.state.Step())
}<|MERGE_RESOLUTION|>--- conflicted
+++ resolved
@@ -97,11 +97,7 @@
 			t.Fatal(err)
 		}
 
-<<<<<<< HEAD
-		eb.Publish(msg.ReductionResultTopic, buf)
-=======
-	eb.Publish(topics.ReductionResult, buf)
->>>>>>> 1a204a48
+		eb.Publish(topics.ReductionResult, buf)
 
 		doneChan := make(chan []byte, 1)
 		go readEvent(t, doneChan, streamer)
@@ -165,11 +161,7 @@
 		// Blast the filter with many more events than quorum, to see if anything sneaks in
 		go func(i int) {
 			for j := 0; j < committeeSize; j++ {
-<<<<<<< HEAD
-				bus.Publish(string(topics.Agreement), MockAgreement(hash, uint64(i), 1, k, p))
-=======
-				bus.Publish(topics.Agreement, MockAgreement(hash, uint64(i), 1, k, p.CreateVotingCommittee(uint64(i), 1, committeeSize)))
->>>>>>> 1a204a48
+				bus.Publish(topics.Agreement, MockAgreement(hash, uint64(i), 1, k, p))
 			}
 		}(i)
 
