--- conflicted
+++ resolved
@@ -5,31 +5,18 @@
 
 	"github.com/dusk-network/dusk-blockchain/pkg/core/consensus"
 	"github.com/dusk-network/dusk-blockchain/pkg/core/consensus/header"
-	"github.com/dusk-network/dusk-blockchain/pkg/core/consensus/reduction"
 	"github.com/dusk-network/dusk-blockchain/pkg/core/consensus/user"
-	"github.com/dusk-network/dusk-blockchain/pkg/p2p/wire"
 	"github.com/dusk-network/dusk-blockchain/pkg/util/nativeutils/sortedset"
 	"github.com/dusk-network/dusk-crypto/bls"
 	"github.com/dusk-network/dusk-wallet/key"
 )
 
 // MockAgreementEvent returns a mocked Agreement Event, to be used for testing purposes.
-<<<<<<< HEAD
 // It includes a vararg iterativeIdx to help avoiding duplicates when testing
-func MockAgreementEvent(hash []byte, round uint64, step uint8, keys []key.ConsensusKeys, committee user.VotingCommittee, iterativeIdx ...int) *Agreement {
-=======
-func MockAgreementEvent(hash []byte, round uint64, step uint8, keys []user.Keys, p *user.Provisioners) *Agreement {
-	a := New()
+func MockAgreementEvent(hash []byte, round uint64, step uint8, keys []key.ConsensusKeys, p *user.Provisioners, iterativeIdx ...int) *Agreement {
 	// Make sure we create an event made by an actual voting committee member
 	c := p.CreateVotingCommittee(round, step, len(keys))
 	cKeys := createCommitteeKeySet(c, keys)
-	h := newHandler(cKeys[0])
-	h.Provisioners = *p
-	a.PubKeyBLS = cKeys[0].BLSPubKeyBytes
-	a.Round = round
-	a.Step = step
-	a.BlockHash = hash
->>>>>>> add67871
 
 	idx := 0
 	if len(iterativeIdx) != 0 {
@@ -40,42 +27,26 @@
 		panic("wrong iterative index: cannot iterate more than there are keys")
 	}
 
-	a := New(header.Header{Round: round, Step: step, BlockHash: hash, PubKeyBLS: keys[idx].BLSPubKeyBytes})
+	a := New(header.Header{Round: round, Step: step, BlockHash: hash, PubKeyBLS: cKeys[idx].BLSPubKeyBytes})
 	// generating reduction events (votes) and signing them
-<<<<<<< HEAD
-	steps := GenVotes(hash, round, step, keys, committee)
-
-	buf := new(bytes.Buffer)
-	if err := MarshalVotes(buf, steps); err != nil {
-		panic(err)
-	}
+	steps := GenVotes(hash, round, step, keys, p)
+	buf := new(bytes.Buffer)
+	_ = MarshalVotes(buf, steps)
 
 	whole := new(bytes.Buffer)
 	if err := header.MarshalSignableVote(whole, a.Header, buf.Bytes()); err != nil {
 		panic(err)
 	}
 
-	sig, _ := bls.Sign(keys[idx].BLSSecretKey, keys[idx].BLSPubKey, whole.Bytes())
+	sig, _ := bls.Sign(cKeys[idx].BLSSecretKey, cKeys[idx].BLSPubKey, whole.Bytes())
 	a.VotesPerStep = steps
 	a.SetSignature(sig.Compress())
 	return a
-=======
-	voteSet := CreateCommitteeVoteSet(p, keys, hash, len(keys), round, step)
-	aev, err := h.Aggregate(a.Header, voteSet)
-	if err != nil {
-		panic(err)
-	}
-	buf := new(bytes.Buffer)
-	_ = MarshalVotes(buf, aev.VotesPerStep)
-	sig, _ := bls.Sign(cKeys[0].BLSSecretKey, cKeys[0].BLSPubKey, buf.Bytes())
-	aev.SignedVotes = sig.Compress()
-	return aev
->>>>>>> add67871
 }
 
 // MockWire creates a buffer representing an Agreement travelling to other Provisioners
-func MockWire(hash []byte, round uint64, step uint8, keys []key.ConsensusKeys, committee user.VotingCommittee, i ...int) *bytes.Buffer {
-	ev := MockAgreementEvent(hash, round, step, keys, committee, i...)
+func MockWire(hash []byte, round uint64, step uint8, keys []key.ConsensusKeys, p *user.Provisioners, i ...int) *bytes.Buffer {
+	ev := MockAgreementEvent(hash, round, step, keys, p, i...)
 
 	buf := new(bytes.Buffer)
 	if err := header.Marshal(buf, ev.Header); err != nil {
@@ -90,28 +61,18 @@
 
 // MockAgreement mocks an Agreement event, and returns the marshalled representation
 // of it as a `*bytes.Buffer`.
-<<<<<<< HEAD
 // The `i` parameter is used to diversify the mocks to avoid duplicates
 // NOTE: it does not include the topic nor the Header
-func MockAgreement(hash []byte, round uint64, step uint8, keys []key.ConsensusKeys, committee user.VotingCommittee, i ...int) *bytes.Buffer {
-	buf := new(bytes.Buffer)
-	ev := MockAgreementEvent(hash, round, step, keys, committee, i...)
+func MockAgreement(hash []byte, round uint64, step uint8, keys []key.ConsensusKeys, p *user.Provisioners, i ...int) *bytes.Buffer {
+	buf := new(bytes.Buffer)
+	ev := MockAgreementEvent(hash, round, step, keys, p, i...)
 	_ = Marshal(buf, *ev)
-=======
-// NOTE: it does not include the topic
-func MockAgreement(hash []byte, round uint64, step uint8, keys []user.Keys, p *user.Provisioners) *bytes.Buffer {
-	buf := new(bytes.Buffer)
-	ev := MockAgreementEvent(hash, round, step, keys, p)
-
-	marshaller := NewUnMarshaller()
-	_ = marshaller.Marshal(buf, ev)
->>>>>>> add67871
 	return buf
 }
 
 // MockConsensusEvent mocks a consensus.Event with an Agreement payload.
-func MockConsensusEvent(hash []byte, round uint64, step uint8, keys []key.ConsensusKeys, committee user.VotingCommittee, i ...int) consensus.Event {
-	aev := MockAgreementEvent(hash, round, step, keys, committee, i...)
+func MockConsensusEvent(hash []byte, round uint64, step uint8, keys []key.ConsensusKeys, p *user.Provisioners, i ...int) consensus.Event {
+	aev := MockAgreementEvent(hash, round, step, keys, p, i...)
 	hdr := aev.Header
 
 	buf := new(bytes.Buffer)
@@ -125,50 +86,27 @@
 
 // GenVotes randomly generates a slice of StepVotes with the indicated lenght.
 // Albeit random, the generation is consistent with the rules of Votes
-<<<<<<< HEAD
-func GenVotes(hash []byte, round uint64, step uint8, keys []key.ConsensusKeys, committee user.VotingCommittee) []*StepVotes {
-=======
-func GenVotes(hash []byte, round uint64, step uint8, keys []user.Keys, p *user.Provisioners) []*StepVotes {
->>>>>>> add67871
+func GenVotes(hash []byte, round uint64, step uint8, keys []key.ConsensusKeys, p *user.Provisioners) []*StepVotes {
 	if len(keys) < 2 {
 		panic("At least two votes are required to mock an Agreement")
 	}
 
-<<<<<<< HEAD
-	votes := make([]*StepVotes, 2)
-	sets := make([]sortedset.Set, 2)
-
-	for i, k := range keys {
-
-		stepCycle := i % 2
-		thisStep := step - 2 + uint8(stepCycle)
-		stepVote := votes[stepCycle]
-		if stepVote == nil {
-			stepVote = NewStepVotes()
-		}
-
-		h := header.Header{
-			BlockHash: hash,
-			Round:     round,
-			Step:      thisStep,
-			PubKeyBLS: k.BLSPubKeyBytes,
-=======
 	// Create committee key sets
-	keySet1 := createCommitteeKeySet(p.CreateVotingCommittee(round, step, len(keys)), keys)
-	keySet2 := createCommitteeKeySet(p.CreateVotingCommittee(round, step+1, len(keys)), keys)
-
-	stepVotes1, set1 := createStepVotesAndSet(hash, round, step, keySet1)
-	stepVotes2, set2 := createStepVotesAndSet(hash, round, step+1, keySet2)
-
-	bitSet1 := createBitSet(set1, round, step, len(keySet1), p)
+	keySet1 := createCommitteeKeySet(p.CreateVotingCommittee(round, step-2, len(keys)), keys)
+	keySet2 := createCommitteeKeySet(p.CreateVotingCommittee(round, step-1, len(keys)), keys)
+
+	stepVotes1, set1 := createStepVotesAndSet(hash, round, step-2, keySet1)
+	stepVotes2, set2 := createStepVotesAndSet(hash, round, step-1, keySet2)
+
+	bitSet1 := createBitSet(set1, round, step-2, len(keySet1), p)
 	stepVotes1.BitSet = bitSet1
-	bitSet2 := createBitSet(set2, round, step+1, len(keySet2), p)
+	bitSet2 := createBitSet(set2, round, step-1, len(keySet2), p)
 	stepVotes2.BitSet = bitSet2
 
 	return []*StepVotes{stepVotes1, stepVotes2}
 }
 
-func createStepVotesAndSet(hash []byte, round uint64, step uint8, keys []user.Keys) (*StepVotes, sortedset.Set) {
+func createStepVotesAndSet(hash []byte, round uint64, step uint8, keys []key.ConsensusKeys) (*StepVotes, sortedset.Set) {
 	set := sortedset.New()
 	stepVotes := NewStepVotes()
 	for _, k := range keys {
@@ -176,7 +114,7 @@
 		// We should not aggregate any given key more than once.
 		_, inserted := set.IndexOf(k.BLSPubKeyBytes)
 		if !inserted {
-			h := &header.Header{
+			h := header.Header{
 				BlockHash: hash,
 				Round:     round,
 				Step:      step,
@@ -184,7 +122,10 @@
 			}
 
 			r := new(bytes.Buffer)
-			_ = header.MarshalSignableVote(r, h)
+			if err := header.MarshalSignableVote(r, h, nil); err != nil {
+				panic(err)
+			}
+
 			sigma, _ := bls.Sign(k.BLSSecretKey, k.BLSPubKey, r.Bytes())
 			if err := stepVotes.Add(sigma.Compress(), k.BLSPubKeyBytes, step); err != nil {
 				panic(err)
@@ -202,33 +143,51 @@
 	return committee.Bits(set)
 }
 
-func createVoteSet(k1, k2 []user.Keys, hash []byte, size int, round uint64, step uint8) (events []wire.Event) {
+func CreateCommitteeVoteSet(p *user.Provisioners, k []key.ConsensusKeys, hash []byte, committeeSize int, round uint64, step uint8) []consensus.Event {
+	c1 := p.CreateVotingCommittee(round, step-2, len(k))
+	c2 := p.CreateVotingCommittee(round, step-1, len(k))
+	cKeys1 := createCommitteeKeySet(c1, k)
+	cKeys2 := createCommitteeKeySet(c2, k)
+	events := createVoteSet(cKeys1, cKeys2, hash, len(cKeys1), round, step)
+	return events
+}
+
+func createCommitteeKeySet(c user.VotingCommittee, k []key.ConsensusKeys) (keys []key.ConsensusKeys) {
+	committeeKeys := c.MemberKeys()
+
+	for _, cKey := range committeeKeys {
+		for _, key := range k {
+			if bytes.Equal(cKey, key.BLSPubKeyBytes) {
+				keys = append(keys, key)
+				break
+			}
+		}
+	}
+
+	return keys
+}
+
+// createVoteSet creates and returns a set of Reduction votes for two steps.
+func createVoteSet(k1, k2 []key.ConsensusKeys, hash []byte, size int, round uint64, step uint8) (events []consensus.Event) {
 	// We can not have duplicates in the vote set.
 	duplicates := make(map[string]struct{})
 	// We need 75% of the committee size worth of events to reach quorum.
 	for j := 0; j < int(float64(size)*0.75); j++ {
 		if _, ok := duplicates[string(k1[j].BLSPubKeyBytes)]; !ok {
-			ev := reduction.MockReduction(k1[j], hash, round, step)
+			ev := mockReduction(hash, round, step-2, k1, j)
 			events = append(events, ev)
 			duplicates[string(k1[j].BLSPubKeyBytes)] = struct{}{}
->>>>>>> add67871
-		}
-	}
-
-<<<<<<< HEAD
-		r := new(bytes.Buffer)
-		_ = header.MarshalSignableVote(r, h, nil)
-		sigma, _ := bls.Sign(k.BLSSecretKey, k.BLSPubKey, r.Bytes())
-=======
+		}
+	}
+
 	// Clear the duplicates map, since we will most likely have identical keys in each array
 	for k := range duplicates {
 		delete(duplicates, k)
 	}
->>>>>>> add67871
 
 	for j := 0; j < int(float64(size)*0.75); j++ {
 		if _, ok := duplicates[string(k2[j].BLSPubKeyBytes)]; !ok {
-			ev := reduction.MockReduction(k2[j], hash, round, step+1)
+			ev := mockReduction(hash, round, step-1, k2, j)
 			events = append(events, ev)
 			duplicates[string(k2[j].BLSPubKeyBytes)] = struct{}{}
 		}
@@ -237,26 +196,23 @@
 	return events
 }
 
-func CreateCommitteeVoteSet(p *user.Provisioners, k []user.Keys, hash []byte, committeeSize int, round uint64, step uint8) []wire.Event {
-	c1 := p.CreateVotingCommittee(round, step, len(k))
-	c2 := p.CreateVotingCommittee(round, step+1, len(k))
-	cKeys1 := createCommitteeKeySet(c1, k)
-	cKeys2 := createCommitteeKeySet(c2, k)
-	events := createVoteSet(cKeys1, cKeys2, hash, len(cKeys1), round, step)
-	return events
-}
-
-func createCommitteeKeySet(c user.VotingCommittee, k []user.Keys) (keys []user.Keys) {
-	committeeKeys := c.MemberKeys()
-
-	for _, cKey := range committeeKeys {
-		for _, key := range k {
-			if bytes.Equal(cKey, key.BLSPubKeyBytes) {
-				keys = append(keys, key)
-				break
-			}
-		}
-	}
-
-	return keys
+// TODO: this is incredibly similar to reduction.MockEvent, but is placed here due to
+// issues with circular imports. we should find a way to remove this duplicated code
+func mockReduction(hash []byte, round uint64, step uint8, keys []key.ConsensusKeys, iterativeIdx ...int) consensus.Event {
+	idx := 0
+	if len(iterativeIdx) != 0 {
+		idx = iterativeIdx[0]
+	}
+
+	if idx > len(keys) {
+		panic("wrong iterative index: cannot iterate more than there are keys")
+	}
+
+	hdr := header.Header{Round: round, Step: step, BlockHash: hash, PubKeyBLS: keys[idx].BLSPubKeyBytes}
+
+	r := new(bytes.Buffer)
+	_ = header.MarshalSignableVote(r, hdr, nil)
+	sigma, _ := bls.Sign(keys[idx].BLSSecretKey, keys[idx].BLSPubKey, r.Bytes())
+	signedHash := sigma.Compress()
+	return consensus.Event{hdr, *bytes.NewBuffer(signedHash)}
 }