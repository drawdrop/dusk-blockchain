--- conflicted
+++ resolved
@@ -30,18 +30,11 @@
 // Generator is responsible for generating candidate blocks, and propagating them
 // alongside received Scores. It is triggered by the ScoreEvent, sent by the score generator.
 type Generator struct {
-	publisher eventbus.Publisher
-<<<<<<< HEAD
-
-	genPrivKey *key.PrivateKey
+	publisher  eventbus.Publisher
+	genPrivKey *transactions.SecretKey
+	genPubKey  *transactions.PublicKey
 	rpcBus     *rpcbus.RPCBus
 	signer     consensus.Signer
-=======
-	// generator Public Keys to sign the rewards tx
-	genPubKey *transactions.PublicKey
-	rpcBus    *rpcbus.RPCBus
-	signer    consensus.Signer
->>>>>>> 786f89ee
 
 	roundInfo    consensus.RoundUpdate
 	scoreEventID uint32
@@ -50,15 +43,12 @@
 }
 
 // NewComponent returns an uninitialized candidate generator.
-<<<<<<< HEAD
-func NewComponent(publisher eventbus.Publisher, genPrivKey *key.PrivateKey, rpcBus *rpcbus.RPCBus, rusk rusk.RuskClient) *Generator {
-=======
-func NewComponent(publisher eventbus.Publisher, genPubKey *transactions.PublicKey, rpcBus *rpcbus.RPCBus) *Generator {
->>>>>>> 786f89ee
+func NewComponent(publisher eventbus.Publisher, genPrivKey *transactions.SecretKey, genPubKey *transactions.PublicKey, rpcBus *rpcbus.RPCBus, rusk rusk.RuskClient) *Generator {
 	return &Generator{
 		publisher:  publisher,
 		rpcBus:     rpcBus,
 		genPrivKey: genPrivKey,
+		genPubKey:  genPubKey,
 		rusk:       rusk,
 	}
 }
@@ -229,12 +219,16 @@
 }
 
 // ConstructCoinbaseTx forges the transaction to reward the block generator.
-<<<<<<< HEAD
 func (bg *Generator) constructCoinbaseTx() (*transactions.DistributeTransaction, error) {
+	ruskSecretKey := &rusk.SecretKey{}
+	ruskPublicKey := &rusk.PublicKey{}
+	transactions.MSecretKey(ruskSecretKey, bg.genPrivKey)
+	transactions.MPublicKey(ruskPublicKey, bg.genPubKey)
+
 	req := &rusk.DistributeTransactionRequest{
 		Tx: &rusk.NewTransactionRequest{
-			Sk:         &rusk.SecretKey{}, // TODO: get from genPrivKey
-			Recipient:  &rusk.PublicKey{}, // TODO: bg.privKey.PublicKey()
+			Sk:         ruskSecretKey,
+			Recipient:  ruskPublicKey,
 			Value:      config.GeneratorReward,
 			Fee:        100, // TODO: what do we set as fee here?
 			Obfuscated: false,
@@ -252,38 +246,4 @@
 	}
 
 	return tx, nil
-=======
-func constructCoinbaseTx(rewardReceiver *transactions.PublicKey, proof []byte, score []byte) *transactions.DistributeTransaction {
-	// TODO: adjust this for rusk/phoenix
-	/*
-		// The rewards for both the Generator and the Provisioners are disclosed.
-		// Provisioner reward addresses do not require obfuscation
-		// The Generator address rewards do.
-
-		// Construct one-time address derived from block generator public key
-		// the big random number to be used in calculating P and R
-		var r ristretto.Scalar
-		r.Rand()
-
-		// Create transaction
-		tx := transactions.NewCoinbase(proof, score, 2)
-
-		// Set r to our generated value
-		tx.SetTxPubKey(r)
-
-		// Disclose  reward
-		var reward ristretto.Scalar
-		reward.SetBigInt(big.NewInt(int64(config.GeneratorReward)))
-
-		// Store the reward in the coinbase tx
-		// TODO: what happens if the maximum amount of outputs has been reached?
-		_ = tx.AddReward(*rewardReceiver, reward)
-
-		// TODO: Optional here could be to verify if the reward is spendable by the generator wallet.
-		// This could be achieved with a request to dusk-blockchain/pkg/core/data
-		return tx
-	*/
-
-	return nil
->>>>>>> 786f89ee
 }