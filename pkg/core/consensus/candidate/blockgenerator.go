--- conflicted
+++ resolved
@@ -26,64 +26,17 @@
 
 // Generator is responsible for generating candidate blocks, and propagating them
 // alongside received Scores. It is triggered by the ScoreEvent, sent by the score generator.
-<<<<<<< HEAD
 type Generator interface {
 	PropagateBlockAndScore(context.Context, message.ScoreProposal, consensus.RoundUpdate, uint8) error
-=======
-type Generator struct {
-	publisher eventbus.Publisher
-	genPubKey *keys.PublicKey
-	rpcBus    *rpcbus.RPCBus
-	signer    consensus.Signer
-
-	roundInfo      consensus.RoundUpdate
-	scoreEventID   uint32
-	scoreEventName string
-
-	ctx context.Context
-}
-
-// NewComponent returns an uninitialized candidate generator.
-func NewComponent(ctx context.Context, publisher eventbus.Publisher, genPubKey *keys.PublicKey, rpcBus *rpcbus.RPCBus) *Generator {
-	return &Generator{
-		publisher: publisher,
-		rpcBus:    rpcBus,
-		genPubKey: genPubKey,
-		ctx:       ctx,
-	}
-}
-
-// Initialize the Generator, by populating the fields needed to generate candidate
-// blocks, and returns a Listener for ScoreEvents.
-// Implements consensus.Component.
-func (bg *Generator) Initialize(eventPlayer consensus.EventPlayer, signer consensus.Signer, ru consensus.RoundUpdate) []consensus.TopicListener {
-	bg.roundInfo = ru
-	bg.signer = signer
-
-	scoreEventListener := consensus.TopicListener{
-		Topic:    topics.ScoreEvent,
-		Listener: consensus.NewSimpleListener(bg.Collect, consensus.LowPriority, false),
-	}
-	bg.scoreEventID = scoreEventListener.Listener.ID()
-	bg.scoreEventName = "candidate/Generator"
-
-	return []consensus.TopicListener{scoreEventListener}
-}
-
-// ID returns the listener ID of the Generator.
-// Implements consensus.Component.
-func (bg *Generator) ID() uint32 {
-	return bg.scoreEventID
->>>>>>> 6322664a
 }
 
 type generator struct {
 	*consensus.Emitter
-	genPubKey *transactions.PublicKey
+	genPubKey *keys.PublicKey
 }
 
 // New creates a new block generator
-func New(e *consensus.Emitter, genPubKey *transactions.PublicKey) Generator {
+func New(e *consensus.Emitter, genPubKey *keys.PublicKey) Generator {
 	return &generator{
 		Emitter:   e,
 		genPubKey: genPubKey,
