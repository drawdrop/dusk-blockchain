package candidate_test

import (
	"testing"

	"github.com/dusk-network/dusk-blockchain/pkg/core/consensus"
	"github.com/dusk-network/dusk-blockchain/pkg/core/consensus/candidate"
	"github.com/dusk-network/dusk-blockchain/pkg/core/data/transactions"
	"github.com/dusk-network/dusk-blockchain/pkg/p2p/wire/message"
	"github.com/dusk-network/dusk-blockchain/pkg/p2p/wire/topics"
	"github.com/dusk-network/dusk-blockchain/pkg/util/nativeutils/eventbus"
	"github.com/dusk-network/dusk-blockchain/pkg/util/nativeutils/rpcbus"
	assert "github.com/stretchr/testify/require"
)

// Test that all of the functionality around score/block generation works as intended.
// Note that the proof generator is mocked here, so the actual validity of the data
// is not tested.
func TestGeneration(t *testing.T) {
	assert := assert.New(t)
	bus, rBus := eventbus.New(), rpcbus.New()
<<<<<<< HEAD
	go func() {
		if err := provideCommittee(rBus); err != nil {
			panic(err)
		}
	}()

=======
	provideCommittee(t, rBus)
>>>>>>> 7d952444
	// txBatchCount * 4 will be the amount of non-coinbase transactions in a block.
	// see: helper.RandomSliceOfTxs
	txBatchCount := uint16(2)
	round := uint64(25)
	h := candidate.NewHelper(t, bus, rBus, txBatchCount)
	ru := consensus.MockRoundUpdate(round, nil)
	h.Initialize(ru)

	h.TriggerBlockGeneration()

	// Should receive a Score and Candidate message from the generator
	<-h.ScoreChan
	candidateMsg := <-h.CandidateChan
	c := candidateMsg.Payload().(message.Candidate)

	// Check correctness for candidate
	// Note that we skip the score, since that message is mostly mocked.

	// Block height should equal the round
	assert.Equal(round, c.Header.Height)

	// Last transaction should be coinbase
	if _, ok := c.Txs[len(c.Txs)-1].(*transactions.DistributeTransaction); !ok {
		t.Fatal("last transaction in candidate should be a coinbase")
	}

	// Should contain correct amount of txs
	assert.Equal(int((txBatchCount)+1), len(c.Txs))
}

func provideCommittee(rb *rpcbus.RPCBus) error {
	c := make(chan rpcbus.Request, 1)
	if err := rb.Register(topics.GetLastCommittee, c); err != nil {
		return err
	}

<<<<<<< HEAD
	r := <-c
	com := make([][]byte, 0)
	com = append(com, []byte{1, 2, 3}) //nolint
	r.RespChan <- rpcbus.NewResponse(make([][]byte, 0), nil)
	return nil
=======
	go func() {
		r := <-c
		com := make([][]byte, 0)
		com = append(com, []byte{1, 2, 3}) //nolint
		r.RespChan <- rpcbus.NewResponse(make([][]byte, 0), nil)
	}()
>>>>>>> 7d952444
}<|MERGE_RESOLUTION|>--- conflicted
+++ resolved
@@ -19,16 +19,8 @@
 func TestGeneration(t *testing.T) {
 	assert := assert.New(t)
 	bus, rBus := eventbus.New(), rpcbus.New()
-<<<<<<< HEAD
-	go func() {
-		if err := provideCommittee(rBus); err != nil {
-			panic(err)
-		}
-	}()
 
-=======
-	provideCommittee(t, rBus)
->>>>>>> 7d952444
+	assert.NoError(provideCommittee(rBus))
 	// txBatchCount * 4 will be the amount of non-coinbase transactions in a block.
 	// see: helper.RandomSliceOfTxs
 	txBatchCount := uint16(2)
@@ -65,18 +57,11 @@
 		return err
 	}
 
-<<<<<<< HEAD
-	r := <-c
-	com := make([][]byte, 0)
-	com = append(com, []byte{1, 2, 3}) //nolint
-	r.RespChan <- rpcbus.NewResponse(make([][]byte, 0), nil)
-	return nil
-=======
 	go func() {
 		r := <-c
 		com := make([][]byte, 0)
 		com = append(com, []byte{1, 2, 3}) //nolint
 		r.RespChan <- rpcbus.NewResponse(make([][]byte, 0), nil)
 	}()
->>>>>>> 7d952444
+	return nil
 }