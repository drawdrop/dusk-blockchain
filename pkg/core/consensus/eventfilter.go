--- conflicted
+++ resolved
@@ -40,12 +40,8 @@
 	}
 )
 
-<<<<<<< HEAD
-func NewEventFilter(publisher wire.EventPublisher, committee committee.Committee, handler EventHandler, state State, processor EventProcessor, checkStep bool) *EventFilter {
-=======
 func NewEventFilter(committee committee.Committee, handler EventHandler,
 	state State, processor EventProcessor, checkStep bool) *EventFilter {
->>>>>>> 3f9dbcd7
 	return &EventFilter{
 		committee: committee,
 		queue:     NewEventQueue(),
