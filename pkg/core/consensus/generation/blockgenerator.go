package generation

import (
	"bytes"
	"encoding/binary"
	"time"

	"github.com/bwesterb/go-ristretto"
	"gitlab.dusk.network/dusk-core/dusk-go/pkg/config"
	"gitlab.dusk.network/dusk-core/dusk-go/pkg/core/block"
	"gitlab.dusk.network/dusk-core/dusk-go/pkg/crypto/key"

	"gitlab.dusk.network/dusk-core/dusk-go/pkg/core/transactions"
	"gitlab.dusk.network/dusk-core/dusk-go/pkg/p2p/wire"
	"gitlab.dusk.network/dusk-core/dusk-go/pkg/p2p/wire/encoding"
)

type (
	// BlockGenerator defines a method which will create and return a new block,
	// given a height and seed.
	BlockGenerator interface {
		GenerateBlock(round uint64, seed, proof, score, prevBlockHash []byte) (*block.Block, error)
	}

	blockGenerator struct {
		// generator Public Keys to sign the rewards tx
		genPubKey *key.PublicKey
		rpcBus    *wire.RPCBus
	}
)

func newBlockGenerator(genPubKey *key.PublicKey, rpcBus *wire.RPCBus) *blockGenerator {
	return &blockGenerator{
		rpcBus:    rpcBus,
		genPubKey: genPubKey,
	}
}
<<<<<<< HEAD

func (bg *blockGenerator) GenerateBlock(round uint64, seed, proof, score, prevBlockHash []byte) (*block.Block, error) {
=======
func (bg *blockGenerator) UpdatePrevBlock(b block.Block) {
	bg.prevBlock = b
}

func (bg *blockGenerator) GenerateBlock(round uint64, seed []byte, proof []byte, score []byte) (*block.Block, error) {

	if round != 0 {
		if round <= bg.prevBlock.Header.Height {
			return nil, fmt.Errorf("target round (%d) must be higher than previous block round %d", round, bg.prevBlock.Header.Height)
		}
	}

	// TODO Missing fields for forging the block
	// - Certificate

>>>>>>> ec59b54a
	txs, err := bg.ConstructBlockTxs(proof, score)
	if err != nil {
		return nil, err
	}

	// Construct header
	h := &block.Header{
		Version:       0,
		Timestamp:     time.Now().Unix(),
		Height:        round,
		PrevBlockHash: prevBlockHash,
		TxRoot:        nil,
		Seed:          seed,
		Certificate:   block.EmptyCertificate(),
	}

	// Construct the candidate block
	candidateBlock := &block.Block{
		Header: h,
		Txs:    txs,
	}

	// Update TxRoot
	if err := candidateBlock.SetRoot(); err != nil {
		return nil, err
	}

	// Generate the block hash
	if err := candidateBlock.SetHash(); err != nil {
		return nil, err
	}

	return candidateBlock, nil
}

func (bg *blockGenerator) ConstructBlockTxs(proof, score []byte) ([]transactions.Transaction, error) {

	txs := make([]transactions.Transaction, 0)

	// Construct and append coinbase Tx to reward the generator
	coinbaseTx, err := bg.constructCoinbaseTx(bg.genPubKey, proof, score)
	if err != nil {
		return nil, err
	}

	txs = append(txs, coinbaseTx)

	// Retrieve and append the verified transactions from Mempool
	if bg.rpcBus != nil {
		r, err := bg.rpcBus.Call(wire.GetMempoolTxs, wire.NewRequest(bytes.Buffer{}, 10))
		// TODO: GetVerifiedTxs should ensure once again that none of the txs have been
		// already accepted in the the chain.
		if err != nil {
			return nil, err
		}

		lTxs, err := encoding.ReadVarInt(&r)
		if err != nil {
			return nil, err
		}

		mempoolTxs, err := transactions.FromReader(&r, lTxs)
		if err != nil {
			return nil, err
		}

		txs = append(txs, mempoolTxs...)
	}

	// TODO Append Provisioners rewards

	return txs, nil
}

// constructCoinbaseTx forges the transactions to reward the block generator
func (c *blockGenerator) constructCoinbaseTx(rewardReceiver *key.PublicKey, proof []byte, score []byte) (*transactions.Coinbase, error) {
	// The rewards for both the Generator and the Provisioners are disclosed.
	// Provisioner reward addresses do not require obfuscation
	// The Generator address rewards do.

	// Construct one-time address derived from block generator public key
	// the big random number to be used in calculating P and R
	var r ristretto.Scalar
	r.Rand()

	// The transaction is broadcast along with R=rG
	var R ristretto.Point
	R.ScalarMultBase(&r)

	// Store the reward in the coinbase tx
	tx := transactions.NewCoinbase(proof, score, R.Bytes())

	// To sign reward output, we calculate P = H(rA)G + B where
	//
	// A is the BlockGenerator's PubView key (BlockGenerator's public key 1)
	// B is the BlockGenerator's SpendView key (BlockGenerator's public key 2)
	// r is a random big number
	// G is the curve generator point
	// H is hashing function
	const coinbaseIndex = 0
	P := rewardReceiver.StealthAddress(r, coinbaseIndex).P

	// Disclose  reward
	rewardBytes := make([]byte, 32)
	binary.LittleEndian.PutUint64(rewardBytes[:32], config.GeneratorReward)

	// Add the Block Generator reward
	output := &transactions.Output{}
	output.DestKey = P.Bytes()
	// Commitment field in coinbase tx represents the reward
	output.Commitment = rewardBytes

	tx.AddReward(output)

	// TODO: Optional here could be to verify if the reward is spendable by the generator wallet.
	// This could be achieved with a request to dusk-wallet

	return tx, nil
}<|MERGE_RESOLUTION|>--- conflicted
+++ resolved
@@ -35,26 +35,8 @@
 		genPubKey: genPubKey,
 	}
 }
-<<<<<<< HEAD
 
 func (bg *blockGenerator) GenerateBlock(round uint64, seed, proof, score, prevBlockHash []byte) (*block.Block, error) {
-=======
-func (bg *blockGenerator) UpdatePrevBlock(b block.Block) {
-	bg.prevBlock = b
-}
-
-func (bg *blockGenerator) GenerateBlock(round uint64, seed []byte, proof []byte, score []byte) (*block.Block, error) {
-
-	if round != 0 {
-		if round <= bg.prevBlock.Header.Height {
-			return nil, fmt.Errorf("target round (%d) must be higher than previous block round %d", round, bg.prevBlock.Header.Height)
-		}
-	}
-
-	// TODO Missing fields for forging the block
-	// - Certificate
-
->>>>>>> ec59b54a
 	txs, err := bg.ConstructBlockTxs(proof, score)
 	if err != nil {
 		return nil, err
