--- conflicted
+++ resolved
@@ -19,13 +19,8 @@
 // GenerateProof will generate the proof of blind bid, needed to successfully
 // propose a block to the voting committee.
 func (g *proofGenerator) generateProof(d, k ristretto.Scalar, bidList user.BidList,
-<<<<<<< HEAD
 	seed []byte) {
 	log.WithField("process", "generation").Traceln("generating proof")
-=======
-	seed []byte, proofChannel chan zkproof.ZkProof) {
-	fmt.Println("generating proof")
->>>>>>> b5135270
 	// Turn seed into scalar
 	seedScalar := ristretto.Scalar{}
 	seedScalar.Derive(seed)
