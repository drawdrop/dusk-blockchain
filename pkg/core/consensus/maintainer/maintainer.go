--- conflicted
+++ resolved
@@ -7,15 +7,8 @@
 	ristretto "github.com/bwesterb/go-ristretto"
 	"github.com/dusk-network/dusk-blockchain/pkg/core/consensus"
 	"github.com/dusk-network/dusk-blockchain/pkg/core/consensus/user"
-<<<<<<< HEAD
-	"github.com/dusk-network/dusk-blockchain/pkg/core/marshalling"
-	"github.com/dusk-network/dusk-blockchain/pkg/core/transactor"
-	"github.com/dusk-network/dusk-blockchain/pkg/p2p/wire/topics"
-	"github.com/dusk-network/dusk-blockchain/pkg/util/nativeutils/eventbus"
-=======
 	"github.com/dusk-network/dusk-blockchain/pkg/util/nativeutils/eventbus"
 	"github.com/dusk-network/dusk-blockchain/pkg/util/nativeutils/rpcbus"
->>>>>>> 7d6c65aa
 	log "github.com/sirupsen/logrus"
 )
 
@@ -135,16 +128,12 @@
 
 	l.Tracef("Sending bid tx (%d,%d)", m.amount, m.lockTime)
 	buf := new(bytes.Buffer)
-<<<<<<< HEAD
-	if err := marshalling.MarshalTx(buf, bid); err != nil {
-=======
 	if err := rpcbus.MarshalConsensusTxRequest(buf, m.amount, m.lockTime); err != nil {
 		return err
 	}
 
 	_, err := m.rpcBus.Call(rpcbus.SendBidTx, rpcbus.NewRequest(*buf), 0)
 	if err != nil {
->>>>>>> 7d6c65aa
 		return err
 	}
 
@@ -162,11 +151,7 @@
 
 	l.Tracef("Sending stake tx (%d,%d)", m.amount, m.lockTime)
 	buf := new(bytes.Buffer)
-<<<<<<< HEAD
-	if err := marshalling.MarshalTx(buf, stake); err != nil {
-=======
 	if err := rpcbus.MarshalConsensusTxRequest(buf, m.amount, m.lockTime); err != nil {
->>>>>>> 7d6c65aa
 		return err
 	}
 
