--- conflicted
+++ resolved
@@ -109,18 +109,10 @@
 
 func setupMaintainerTest(t *testing.T) (*eventbus.EventBus, chan bytes.Buffer, *user.Provisioners, user.Keys, ristretto.Scalar) {
 	// Initial setup
-<<<<<<< HEAD
 
-	txChan := make(chan *bytes.Buffer, 2)
-	bus.Subscribe(string(topics.Tx), txChan)
-=======
-	bus := eventbus.New()
-	rpcBus := rpcbus.New()
-	wdb, err := database.New(dbPath)
 	txChan := make(chan bytes.Buffer, 2)
 	l := eventbus.NewChanListener(txChan)
 	bus.Subscribe(string(topics.Tx), l)
->>>>>>> 62ab8cbc
 
 	os.Remove(cfg.Get().Wallet.File)
 	_, err := rpcBus.CreateWallet(pass)
