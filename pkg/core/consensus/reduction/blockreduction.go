--- conflicted
+++ resolved
@@ -4,10 +4,7 @@
 	"bytes"
 	"encoding/hex"
 	"fmt"
-<<<<<<< HEAD
 	"math/rand"
-=======
->>>>>>> 5ab8285b
 	"time"
 
 	"gitlab.dusk.network/dusk-core/dusk-go/pkg/util/nativeutils/prerror"
@@ -60,11 +57,6 @@
 	// If BlockHash is fallback, the committee has agreed to exit and restart
 	// consensus.
 	if bytes.Equal(ctx.BlockHash, fallback) {
-<<<<<<< HEAD
-		fmt.Printf("voting for %s\n", hex.EncodeToString(ctx.BlockHash))
-		ctx.BlockHash = nil
-=======
->>>>>>> 5ab8285b
 		return nil
 	}
 
