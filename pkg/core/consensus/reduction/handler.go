package reduction

import (
	"bytes"
	"math"

	"github.com/dusk-network/dusk-blockchain/pkg/core/consensus/committee"
	"github.com/dusk-network/dusk-blockchain/pkg/core/consensus/header"
	"github.com/dusk-network/dusk-blockchain/pkg/core/consensus/msg"
	"github.com/dusk-network/dusk-blockchain/pkg/core/consensus/user"
	"github.com/dusk-network/dusk-wallet/key"
)

const maxCommitteeSize = 64

type (
	// Handler is responsible for performing operations that need to know
	// about specific event fields.
	Handler struct {
		*committee.Handler
	}
)

// newHandler will return a Handler, injected with the passed committee
// and an unmarshaller which uses the injected validation function.
func NewHandler(keys key.ConsensusKeys, p user.Provisioners) *Handler {
	return &Handler{
		Handler: committee.NewHandler(keys, p),
	}
}

// AmMember checks if we are part of the committee.
func (b *Handler) AmMember(round uint64, step uint8) bool {
	return b.Handler.AmMember(round, step, maxCommitteeSize)
}

func (b *Handler) IsMember(pubKeyBLS []byte, round uint64, step uint8) bool {
	return b.Handler.IsMember(pubKeyBLS, round, step, maxCommitteeSize)
}

<<<<<<< HEAD
// Verify the BLS signature of the Reduction event. Since the payload is nil, verifying the signature equates to verifying solely the Header
func (b *Handler) VerifySignature(hdr header.Header, sig []byte) error {
	packet := new(bytes.Buffer)
	if err := header.MarshalSignableVote(packet, hdr, nil); err != nil {
		return err
=======
func (b *reductionHandler) VotesFor(pubKeyBLS []byte, round uint64, step uint8) int {
	return b.Handler.VotesFor(pubKeyBLS, round, step, maxCommitteeSize)
}

func (b *reductionHandler) ExtractHeader(e wire.Event) *header.Header {
	ev := e.(*Reduction)
	return &header.Header{
		Round: ev.Round,
		Step:  ev.Step,
>>>>>>> add67871
	}

	return msg.VerifyBLSSignature(hdr.PubKeyBLS, packet.Bytes(), sig)
}

func (b *Handler) Quorum() int {
	return int(math.Ceil(float64(b.CommitteeSize(maxCommitteeSize)) * 0.75))
}

// Committee returns a VotingCommittee for a given round and step.
func (b *Handler) Committee(round uint64, step uint8) user.VotingCommittee {
	return b.Handler.Committee(round, step, maxCommitteeSize)
}<|MERGE_RESOLUTION|>--- conflicted
+++ resolved
@@ -38,23 +38,15 @@
 	return b.Handler.IsMember(pubKeyBLS, round, step, maxCommitteeSize)
 }
 
-<<<<<<< HEAD
+func (b *Handler) VotesFor(pubKeyBLS []byte, round uint64, step uint8) int {
+	return b.Handler.VotesFor(pubKeyBLS, round, step, maxCommitteeSize)
+}
+
 // Verify the BLS signature of the Reduction event. Since the payload is nil, verifying the signature equates to verifying solely the Header
 func (b *Handler) VerifySignature(hdr header.Header, sig []byte) error {
 	packet := new(bytes.Buffer)
 	if err := header.MarshalSignableVote(packet, hdr, nil); err != nil {
 		return err
-=======
-func (b *reductionHandler) VotesFor(pubKeyBLS []byte, round uint64, step uint8) int {
-	return b.Handler.VotesFor(pubKeyBLS, round, step, maxCommitteeSize)
-}
-
-func (b *reductionHandler) ExtractHeader(e wire.Event) *header.Header {
-	ev := e.(*Reduction)
-	return &header.Header{
-		Round: ev.Round,
-		Step:  ev.Step,
->>>>>>> add67871
 	}
 
 	return msg.VerifyBLSSignature(hdr.PubKeyBLS, packet.Bytes(), sig)
