package reduction

import (
	"bytes"

	"github.com/dusk-network/dusk-blockchain/pkg/core/consensus/header"
	"github.com/dusk-network/dusk-crypto/bls"
	"github.com/dusk-network/dusk-wallet/key"
)

// MockReduction mocks a Reduction event and returns it.
// TODO: rename it into a MockReductionEvent
func MockReduction(keys key.ConsensusKeys, hash []byte, round uint64, step uint8) Reduction {
	hdr := header.Header{Round: round, Step: step, BlockHash: hash, PubKeyBLS: keys.BLSPubKeyBytes}
	red := New()

	r := new(bytes.Buffer)
	_ = header.MarshalSignableVote(r, hdr, nil)
	sigma, _ := bls.Sign(keys.BLSSecretKey, keys.BLSPubKey, r.Bytes())
	red.SignedHash = sigma.Compress()
	return *red
}

// MockReductionBuffer mocks a Reduction event, marshals it, and returns the resulting buffer.
// TODO: rename into MockWire
func MockReductionBuffer(keys key.ConsensusKeys, hash []byte, round uint64, step uint8) *bytes.Buffer {
	ev := MockReduction(keys, hash, round, step)
	buf := new(bytes.Buffer)
	_ = Marshal(buf, ev)
	return buf
}

// MockVoteSetBuffer mocks a slice of Reduction events for two adjacent steps,
// marshals them as a vote set, and returns the buffer.
func MockVoteSetBuffer(hash []byte, round uint64, step uint8, amount int) *bytes.Buffer {
	voteSet := MockVoteSet(hash, round, step, amount)
	buf := new(bytes.Buffer)
	if err := MarshalVoteSet(buf, voteSet); err != nil {
		panic(err)
	}

	return buf
}

// MockVoteSet mocks a slice of Reduction events for two adjacent steps,
// and returns it.
func MockVoteSet(hash []byte, round uint64, step uint8, amount int) []Reduction {
	if step < uint8(2) {
		panic("Need at least 2 steps to create an Agreement")
	}

	votes1 := MockVotes(hash, round, step-1, amount)
	votes2 := MockVotes(hash, round, step, amount)

	return append(votes1, votes2...)
}

// MockVotes mocks a slice of Reduction events and returns it.
func MockVotes(hash []byte, round uint64, step uint8, amount int) []Reduction {
	var voteSet []Reduction
	for i := 0; i < amount; i++ {
		k, _ := key.NewRandConsensusKeys()
		r := MockReduction(k, hash, round, step)
		voteSet = append(voteSet, r)
	}

	return voteSet
<<<<<<< HEAD
}

// MockReduction mocks a Reduction event and returns it.
func MockReduction(keys user.Keys, hash []byte, round uint64, step uint8) Reduction {
	reduction := New()
	hdr := header.Header{
		Round:     round,
		Step:      step,
		BlockHash: hash,
		PubKeyBLS: keys.BLSPubKeyBytes,
	}

	r := new(bytes.Buffer)
	_ = header.MarshalSignableVote(r, hdr, nil)

	sigma, _ := bls.Sign(keys.BLSSecretKey, keys.BLSPubKey, r.Bytes())
	reduction.SignedHash = sigma.Compress()
	return *reduction
}

// MockReductionBuffer mocks a Reduction event, marshals it, and returns the resulting buffer.
func MockReductionBuffer(keys user.Keys, hash []byte, round uint64, step uint8) *bytes.Buffer {
	ev := MockReduction(keys, hash, round, step)
	buf := new(bytes.Buffer)
	_ = Marshal(buf, ev)
	return buf
=======
>>>>>>> c40cd9dd
}<|MERGE_RESOLUTION|>--- conflicted
+++ resolved
@@ -65,33 +65,4 @@
 	}
 
 	return voteSet
-<<<<<<< HEAD
-}
-
-// MockReduction mocks a Reduction event and returns it.
-func MockReduction(keys user.Keys, hash []byte, round uint64, step uint8) Reduction {
-	reduction := New()
-	hdr := header.Header{
-		Round:     round,
-		Step:      step,
-		BlockHash: hash,
-		PubKeyBLS: keys.BLSPubKeyBytes,
-	}
-
-	r := new(bytes.Buffer)
-	_ = header.MarshalSignableVote(r, hdr, nil)
-
-	sigma, _ := bls.Sign(keys.BLSSecretKey, keys.BLSPubKey, r.Bytes())
-	reduction.SignedHash = sigma.Compress()
-	return *reduction
-}
-
-// MockReductionBuffer mocks a Reduction event, marshals it, and returns the resulting buffer.
-func MockReductionBuffer(keys user.Keys, hash []byte, round uint64, step uint8) *bytes.Buffer {
-	ev := MockReduction(keys, hash, round, step)
-	buf := new(bytes.Buffer)
-	_ = Marshal(buf, ev)
-	return buf
-=======
->>>>>>> c40cd9dd
 }