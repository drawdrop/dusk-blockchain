--- conflicted
+++ resolved
@@ -94,15 +94,11 @@
 	r.Lock()
 	r.stale = false
 	r.Unlock()
-<<<<<<< HEAD
 
 	if r.inCommittee() {
-		r.sendReductionVote(bytes.NewBuffer(hash))
-	}
-
-=======
-	r.sendReduction(bytes.NewBuffer(hash))
->>>>>>> becef239
+		r.sendReduction(bytes.NewBuffer(hash))
+	}
+
 	go r.begin()
 }
 
@@ -119,14 +115,8 @@
 				r.ctx.state.Round(), r.ctx.state.Step())
 		}
 		r.ctx.state.IncrementStep()
-<<<<<<< HEAD
-
-		if r.inCommittee() {
-			r.sendReductionVote(hash1)
-=======
 		if r.inCommittee() {
 			r.sendReduction(hash1)
->>>>>>> becef239
 		}
 	}
 	r.RUnlock()
@@ -148,14 +138,10 @@
 				"votes":      len(allEvents),
 				"block hash": hex.EncodeToString(hash1.Bytes()),
 			}).Debugln("Reduction successful")
-<<<<<<< HEAD
 
 			if r.inCommittee() {
-				r.sendAgreementVote(allEvents, hash2)
+				r.sendAgreement(allEvents, hash2)
 			}
-=======
-			r.sendAgreement(allEvents, hash2)
->>>>>>> becef239
 		}
 
 		r.ctx.state.IncrementStep()
@@ -189,15 +175,7 @@
 		return
 	}
 
-<<<<<<< HEAD
-	log.WithFields(log.Fields{
-		"process": "reduction",
-		"round":   r.ctx.state.Round(),
-		"step":    r.ctx.state.Step(),
-	}).Debugln("sending vote")
-	r.publisher.Publish(msg.OutgoingBlockReductionTopic, vote)
-=======
-	r.publisher.Publish(string(topics.Gossip), message)
+	r.publisher.Stream(string(topics.Gossip), message)
 }
 
 func logErr(err error, hash []byte, msg string) {
@@ -246,8 +224,7 @@
 	}
 
 	//send it
-	r.publisher.Publish(string(topics.Gossip), message)
->>>>>>> becef239
+	r.publisher.Stream(string(topics.Gossip), message)
 }
 
 func (r *reducer) signEd25519(eventBuf *bytes.Buffer) *bytes.Buffer {
@@ -261,15 +238,11 @@
 		panic(err)
 	}
 
-<<<<<<< HEAD
-	r.publisher.Publish(msg.OutgoingBlockAgreementTopic, agreementVote)
-=======
 	if _, err := buf.Write(eventBuf.Bytes()); err != nil {
 		panic(err)
 	}
 
 	return buf
->>>>>>> becef239
 }
 
 func (r *reducer) publishRegeneration() {
