package reduction

import (
	"bytes"
	"encoding/binary"
	"encoding/hex"
	"io"
	"sync"
	"time"

	log "github.com/sirupsen/logrus"
	"gitlab.dusk.network/dusk-core/dusk-go/pkg/core/consensus"
	"gitlab.dusk.network/dusk-core/dusk-go/pkg/core/consensus/events"
	"gitlab.dusk.network/dusk-core/dusk-go/pkg/core/consensus/msg"
	"gitlab.dusk.network/dusk-core/dusk-go/pkg/p2p/wire"
	"gitlab.dusk.network/dusk-core/dusk-go/pkg/p2p/wire/topics"
)

// LaunchNotification is a helper function allowing node internal processes interested in reduction messages to receive Reduction events as they get produced
func LaunchNotification(eventbus wire.EventSubscriber) <-chan *events.Reduction {
	revChan := make(chan *events.Reduction)
	evChan := consensus.LaunchNotification(eventbus,
		events.NewOutgoingReductionUnmarshaller(), msg.OutgoingBlockReductionTopic)

	go func() {
		for {
			rEv := <-evChan
			reductionEvent := rEv.(*events.Reduction)
			revChan <- reductionEvent
		}
	}()

	return revChan
}

var empty struct{}

type eventStopWatch struct {
	collectedVotesChan chan []wire.Event
	stopChan           chan struct{}
	timer              *consensus.Timer
}

func newEventStopWatch(collectedVotesChan chan []wire.Event, timer *consensus.Timer) *eventStopWatch {
	return &eventStopWatch{
		collectedVotesChan: collectedVotesChan,
		stopChan:           make(chan struct{}),
		timer:              timer,
	}
}

func (esw *eventStopWatch) fetch() []wire.Event {
	timer := time.NewTimer(esw.timer.Timeout)
	select {
	case <-timer.C:
		return nil
	case collectedVotes := <-esw.collectedVotesChan:
		timer.Stop()
		return collectedVotes
	case <-esw.stopChan:
		timer.Stop()
		return nil
	}
}

func (esw *eventStopWatch) stop() {
	select {
	case esw.stopChan <- empty:
	default:
	}
}

type reducer struct {
	firstStep   *eventStopWatch
	secondStep  *eventStopWatch
	ctx         *context
	accumulator *consensus.Accumulator

	sync.RWMutex
	stale bool

	publisher wire.EventPublisher
}

func newReducer(collectedVotesChan chan []wire.Event, ctx *context,
	publisher wire.EventPublisher, accumulator *consensus.Accumulator) *reducer {
	return &reducer{
		ctx:         ctx,
		firstStep:   newEventStopWatch(collectedVotesChan, ctx.timer),
		secondStep:  newEventStopWatch(collectedVotesChan, ctx.timer),
		publisher:   publisher,
		accumulator: accumulator,
	}
}

func (r *reducer) inCommittee() bool {
	round := r.ctx.state.Round()
	step := r.ctx.state.Step()
	return r.ctx.committee.AmMember(round, step)
}

func (r *reducer) startReduction(hash []byte) {
	log.Traceln("Starting Reduction")
	r.Lock()
	r.stale = false
	r.Unlock()
	r.sendReduction(bytes.NewBuffer(hash))
	go r.begin()
}

func (r *reducer) begin() {
	log.WithField("process", "reducer").Traceln("Beginning Reduction")
	events := r.firstStep.fetch()
	log.WithField("process", "reducer").Traceln("First step completed")
	hash1 := r.extractHash(events)
	r.RLock()
	if !r.stale {
		// if there was a timeout, we should report nodes that did not vote
		if events == nil {
			_ = r.ctx.committee.ReportAbsentees(r.accumulator.All(),
				r.ctx.state.Round(), r.ctx.state.Step())
		}
		r.ctx.state.IncrementStep()
		r.sendReduction(hash1)
	}
	r.RUnlock()

	eventsSecondStep := r.secondStep.fetch()
	log.WithField("process", "reducer").Traceln("Second step completed")
	r.RLock()
	defer r.RUnlock()
	if !r.stale {
		if eventsSecondStep == nil {
			_ = r.ctx.committee.ReportAbsentees(r.accumulator.All(),
				r.ctx.state.Round(), r.ctx.state.Step())
		}
		hash2 := r.extractHash(eventsSecondStep)
		allEvents := append(events, eventsSecondStep...)
		if r.isReductionSuccessful(hash1, hash2) {
			log.WithFields(log.Fields{
				"process":    "reducer",
				"votes":      len(allEvents),
				"block hash": hex.EncodeToString(hash1.Bytes()),
			}).Debugln("Reduction successful")
			r.sendAgreement(allEvents, hash2)
		}

		r.ctx.state.IncrementStep()
		r.publishRegeneration()
	}
}

<<<<<<< HEAD
func (r *reducer) sendReduction(hash *bytes.Buffer) {
	h := new(bytes.Buffer)
	vote, err := r.marshalHeader(hash)
=======
func (r *reducer) sendReductionVote(hash *bytes.Buffer) {
	vote, err := r.marshalHeader(hash.Bytes())
>>>>>>> 2e1a43ba
	if err != nil {
		logErr(err, hash.Bytes(), "Error during marshalling of the reducer vote")
		return
	}

	if r.inCommittee() {
		if _, err := io.Copy(h, vote); err != nil {
			logErr(err, vote.Bytes(), "Error while copying the vote buffer")
		}

		if err := events.SignReduction(h, r.ctx.Keys); err != nil {
			logErr(err, h.Bytes(), "Error while signing vote")
			return
		}

		message, err := wire.AddTopic(h, topics.Reduction)
		if err != nil {
			logErr(err, h.Bytes(), "Error while adding topic")
			return
		}

		r.publisher.Publish(string(topics.Gossip), message)
	}
}

<<<<<<< HEAD
func logErr(err error, hash []byte, msg string) {
	log.WithFields(
		log.Fields{
			"process":    "reducer",
			"block hash": hash,
		}).WithError(err).Errorln(msg)
}

func (r *reducer) sendAgreement(events []wire.Event, hash *bytes.Buffer) {
	if err := r.ctx.handler.MarshalVoteSet(hash, events); err != nil {
		panic(err)
	}
	agreementVote, err := r.marshalHeader(hash)
	if err != nil {
		panic(err)
	}
=======
func (r *reducer) sendAgreementVote(events []wire.Event, hash *bytes.Buffer) {
>>>>>>> 2e1a43ba
	if r.inCommittee() {
		h := hash.Bytes()
		if err := r.ctx.handler.MarshalVoteSet(hash, events); err != nil {
			panic(err)
		}

		agreementVote, err := r.marshalHeader(h)
		if err != nil {
			panic(err)
		}
		if _, err := hash.WriteTo(agreementVote); err != nil {
			// logErr()
		}
		r.publisher.Publish(msg.OutgoingBlockAgreementTopic, agreementVote)
	}
}

func (r *reducer) publishRegeneration() {
	roundAndStep := make([]byte, 8)
	binary.LittleEndian.PutUint64(roundAndStep, r.ctx.state.Round())
	roundAndStep = append(roundAndStep, byte(r.ctx.state.Step()))
	r.publisher.Publish(msg.BlockRegenerationTopic, bytes.NewBuffer(roundAndStep))
}

func (r *reducer) isReductionSuccessful(hash1, hash2 *bytes.Buffer) bool {
	bothNotNil := !bytes.Equal(hash1.Bytes(), make([]byte, 32)) &&
		!bytes.Equal(hash2.Bytes(), make([]byte, 32))
	identicalResults := bytes.Equal(hash1.Bytes(), hash2.Bytes())
	return bothNotNil && identicalResults
}

func (r *reducer) end() {
	r.Lock()
	defer r.Unlock()
	r.stale = true
	r.firstStep.stop()
	r.secondStep.stop()
}

func (r *reducer) extractHash(events []wire.Event) *bytes.Buffer {
	if events == nil {
		return bytes.NewBuffer(make([]byte, 32))
	}

	hash := new(bytes.Buffer)
	if err := r.ctx.handler.ExtractIdentifier(events[0], hash); err != nil {
		panic(err)
	}
	return hash
}

func (r *reducer) marshalHeader(hash []byte) (*bytes.Buffer, error) {
	buffer := new(bytes.Buffer)

	h := &events.Header{
		Round:     r.ctx.state.Round(),
		Step:      r.ctx.state.Step(),
		BlockHash: hash,
	}

	if err := events.MarshalSignableVote(buffer, h); err != nil {
		return nil, err
	}

	return buffer, nil
}<|MERGE_RESOLUTION|>--- conflicted
+++ resolved
@@ -4,7 +4,6 @@
 	"bytes"
 	"encoding/binary"
 	"encoding/hex"
-	"io"
 	"sync"
 	"time"
 
@@ -150,32 +149,22 @@
 	}
 }
 
-<<<<<<< HEAD
 func (r *reducer) sendReduction(hash *bytes.Buffer) {
-	h := new(bytes.Buffer)
-	vote, err := r.marshalHeader(hash)
-=======
-func (r *reducer) sendReductionVote(hash *bytes.Buffer) {
 	vote, err := r.marshalHeader(hash.Bytes())
->>>>>>> 2e1a43ba
 	if err != nil {
 		logErr(err, hash.Bytes(), "Error during marshalling of the reducer vote")
 		return
 	}
 
 	if r.inCommittee() {
-		if _, err := io.Copy(h, vote); err != nil {
-			logErr(err, vote.Bytes(), "Error while copying the vote buffer")
-		}
-
-		if err := events.SignReduction(h, r.ctx.Keys); err != nil {
-			logErr(err, h.Bytes(), "Error while signing vote")
+		if err := events.SignReduction(vote, r.ctx.Keys); err != nil {
+			logErr(err, hash.Bytes(), "Error while signing vote")
 			return
 		}
 
-		message, err := wire.AddTopic(h, topics.Reduction)
+		message, err := wire.AddTopic(vote, topics.Reduction)
 		if err != nil {
-			logErr(err, h.Bytes(), "Error while adding topic")
+			logErr(err, hash.Bytes(), "Error while adding topic")
 			return
 		}
 
@@ -183,7 +172,6 @@
 	}
 }
 
-<<<<<<< HEAD
 func logErr(err error, hash []byte, msg string) {
 	log.WithFields(
 		log.Fields{
@@ -193,16 +181,6 @@
 }
 
 func (r *reducer) sendAgreement(events []wire.Event, hash *bytes.Buffer) {
-	if err := r.ctx.handler.MarshalVoteSet(hash, events); err != nil {
-		panic(err)
-	}
-	agreementVote, err := r.marshalHeader(hash)
-	if err != nil {
-		panic(err)
-	}
-=======
-func (r *reducer) sendAgreementVote(events []wire.Event, hash *bytes.Buffer) {
->>>>>>> 2e1a43ba
 	if r.inCommittee() {
 		h := hash.Bytes()
 		if err := r.ctx.handler.MarshalVoteSet(hash, events); err != nil {
@@ -214,7 +192,7 @@
 			panic(err)
 		}
 		if _, err := hash.WriteTo(agreementVote); err != nil {
-			// logErr()
+			logErr(err, hash.Bytes(), "Could not write on AgreementVote buffer")
 		}
 		r.publisher.Publish(msg.OutgoingBlockAgreementTopic, agreementVote)
 	}
