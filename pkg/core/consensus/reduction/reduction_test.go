package reduction_test

import (
<<<<<<< HEAD
	"bytes"
	"errors"
=======
>>>>>>> d09c7ad2
	"testing"
	"time"

	"github.com/stretchr/testify/assert"

	"gitlab.dusk.network/dusk-core/dusk-go/pkg/core/consensus"
	"gitlab.dusk.network/dusk-core/dusk-go/pkg/core/consensus/msg"
	"gitlab.dusk.network/dusk-core/dusk-go/pkg/core/consensus/reduction"
	"gitlab.dusk.network/dusk-core/dusk-go/pkg/core/consensus/selection"
	"gitlab.dusk.network/dusk-core/dusk-go/pkg/core/consensus/user"
	"gitlab.dusk.network/dusk-core/dusk-go/pkg/core/tests/helper"
	"gitlab.dusk.network/dusk-core/dusk-go/pkg/crypto"
	"gitlab.dusk.network/dusk-core/dusk-go/pkg/p2p/wire"
	"gitlab.dusk.network/dusk-core/dusk-go/pkg/p2p/wire/topics"
)

var timeOut = 200 * time.Millisecond

// Test that the reduction phase works properly in the standard conditions.
func TestReduction(t *testing.T) {
	eventBus, streamer, k := launchReductionTest(true)

	// Because round updates are asynchronous (sent through a channel), we wait
	// for a bit to let the broker update its round.
	time.Sleep(200 * time.Millisecond)
	// send a hash to start reduction
	hash, _ := crypto.RandEntropy(32)
	sendSelection(1, hash, eventBus)

	// send mocked events until we get a result from the outgoingAgreement channel
	sendReductionBuffers(2, k, hash, 1, 1, eventBus)
	sendReductionBuffers(2, k, hash, 1, 2, eventBus)

	timer := time.AfterFunc(1*time.Second, func() {
		t.Fail()
	})

	for i := 0; i < 2; i++ {
		if _, err := streamer.Read(); err != nil {
			t.Fatal(err)
		}
	}

	timer.Stop()
}

// Test that the reducer does not send any messages when it is not part of the committee.
func TestNoPublishingIfNotInCommittee(t *testing.T) {
	eventBus, streamer, _ := launchReductionTest(false)

	// Because round updates are asynchronous (sent through a channel), we wait
	// for a bit to let the broker update its round.
	time.Sleep(200 * time.Millisecond)
	// send a hash to start reduction
	hash, _ := crypto.RandEntropy(32)
	sendSelection(1, hash, eventBus)

	// Try to read from the stream, and see if we get any reduction messages from
	// ourselves.
	go func() {
		for {
			_, err := streamer.Read()
			assert.NoError(t, err)
			// HACK: what's the point?
			assert.Fail(t, "")
		}
	}()

	timer := time.NewTimer(1 * time.Second)
	// if we dont get anything after a second, we can assume nothing was published.
	<-timer.C
}

// Test that timeouts in the reduction phase result in proper behavior.
func TestReductionTimeout(t *testing.T) {
	eb, streamer, _ := launchReductionTest(true)

	// send a hash to start reduction
	hash, _ := crypto.RandEntropy(32)

	// Because round updates are asynchronous (sent through a channel), we wait
	// for a bit to let the broker update its round.
	time.Sleep(200 * time.Millisecond)
	sendSelection(1, hash, eb)

	timer := time.After(1 * time.Second)
	<-timer

	stopChan := make(chan struct{})
	time.AfterFunc(1*time.Second, func() {
		seenTopics := streamer.SeenTopics()
		for _, topic := range seenTopics {
			if topic == topics.Agreement {
				t.Fail()
			}
		}

		stopChan <- struct{}{}
	})

	<-stopChan
}

func launchCandidateVerifier(failVerification bool) {
	r := <-wire.VerifyCandidateBlockChan
	if failVerification {
		r.ErrChan <- errors.New("verification failed")
	} else {
		r.RespChan <- bytes.Buffer{}
	}
}

func launchReductionTest(inCommittee bool) (*wire.EventBus, *helper.SimpleStreamer, user.Keys) {
	eb, streamer := helper.CreateGossipStreamer()
	committeeMock := reduction.MockCommittee(2, inCommittee)
	k, _ := user.NewRandKeys()
	rpcBus := wire.NewRPCBus()
	launchReduction(eb, committeeMock, k, timeOut, rpcBus)
	go launchCandidateVerifier(false)
	// update round
	consensus.UpdateRound(eb, 1)

	return eb, streamer, k
}

// Convenience function, which launches the reduction component and removes the
// preprocessors for testing purposes (bypassing the republisher and the validator).
// This ensures proper handling of mocked Reduction events.
<<<<<<< HEAD
func launchReduction(eb *wire.EventBus, committee reduction.Reducers, k user.Keys, timeOut time.Duration, rpcBus *wire.RPCBus) {
	reduction.Launch(eb, committee, k, timeOut, rpcBus)
	eb.RegisterPreprocessor(string(topics.Reduction))
=======
func launchReduction(eb *wire.EventBus, committee reduction.Reducers, k user.Keys, timeOut time.Duration) {
	reduction.Launch(eb, committee, k, timeOut)
	eb.RemoveAllPreprocessors(string(topics.Reduction))
>>>>>>> d09c7ad2
}

func sendReductionBuffers(amount int, k user.Keys, hash []byte, round uint64, step uint8,
	eventBus *wire.EventBus) {
	for i := 0; i < amount; i++ {
		ev := reduction.MockReductionBuffer(k, hash, round, step)
		eventBus.Publish(string(topics.Reduction), ev)
		time.Sleep(1 * time.Millisecond)
	}
}

func sendSelection(round uint64, hash []byte, eventBus *wire.EventBus) {
	bestScoreBuf := selection.MockSelectionEventBuffer(round, hash)
	eventBus.Publish(msg.BestScoreTopic, bestScoreBuf)
}<|MERGE_RESOLUTION|>--- conflicted
+++ resolved
@@ -1,11 +1,8 @@
 package reduction_test
 
 import (
-<<<<<<< HEAD
 	"bytes"
 	"errors"
-=======
->>>>>>> d09c7ad2
 	"testing"
 	"time"
 
@@ -134,15 +131,9 @@
 // Convenience function, which launches the reduction component and removes the
 // preprocessors for testing purposes (bypassing the republisher and the validator).
 // This ensures proper handling of mocked Reduction events.
-<<<<<<< HEAD
 func launchReduction(eb *wire.EventBus, committee reduction.Reducers, k user.Keys, timeOut time.Duration, rpcBus *wire.RPCBus) {
 	reduction.Launch(eb, committee, k, timeOut, rpcBus)
-	eb.RegisterPreprocessor(string(topics.Reduction))
-=======
-func launchReduction(eb *wire.EventBus, committee reduction.Reducers, k user.Keys, timeOut time.Duration) {
-	reduction.Launch(eb, committee, k, timeOut)
 	eb.RemoveAllPreprocessors(string(topics.Reduction))
->>>>>>> d09c7ad2
 }
 
 func sendReductionBuffers(amount int, k user.Keys, hash []byte, round uint64, step uint8,
