--- conflicted
+++ resolved
@@ -43,15 +43,7 @@
 }
 
 func TestSecondStepAfterFailure(t *testing.T) {
-<<<<<<< HEAD
-
-	// Disable it until #565 is handled
-	t.SkipNow()
-
-	timeOut := 1000 * time.Millisecond
-=======
 	timeOut := 100 * time.Millisecond
->>>>>>> ca212450
 	hlp, hash := Kickstart(50, timeOut)
 
 	// Start the first step
