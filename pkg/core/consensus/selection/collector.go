--- conflicted
+++ resolved
@@ -137,18 +137,10 @@
 // listenSelection triggers a goroutine that notifies the Broker through its channel after having incremented the Collector step
 func (s *collector) listenSelection() {
 	ev := <-s.selector.BestEventChan
-<<<<<<< HEAD
-	s.CurrentStep++
-	b := make([]byte, 32)
-	buf := bytes.NewBuffer(b)
-	if err := s.handler.Marshal(buf, ev); err != nil {
-		panic(err)
-=======
 	buf := new(bytes.Buffer)
 	if err := s.handler.Marshal(buf, ev); err == nil {
 		s.BestEventChan <- buf
 		return
->>>>>>> 855a0208
 	}
 	s.BestEventChan <- buf
 }
