--- conflicted
+++ resolved
@@ -76,16 +76,8 @@
 		return err
 	}
 
-<<<<<<< HEAD
-	if err := block.UnmarshalCertificate(r, sev.Certificate); err != nil {
-		return err
-	}
-
 	sev.Seed = make([]byte, 33)
 	if err := encoding.ReadBLS(r, sev.Seed); err != nil {
-=======
-	if err := encoding.ReadBLS(r, &sev.Seed); err != nil {
->>>>>>> b91dfe1e
 		return err
 	}
 
