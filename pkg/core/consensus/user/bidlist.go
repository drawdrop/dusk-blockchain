--- conflicted
+++ resolved
@@ -190,7 +190,6 @@
 	}
 }
 
-<<<<<<< HEAD
 func CalculateX(d []byte, m []byte) Bid {
 	dScalar := ristretto.Scalar{}
 	dScalar.UnmarshalBinary(d)
@@ -203,7 +202,8 @@
 	var bid Bid
 	copy(bid[:], x.Bytes()[:])
 	return bid
-=======
+}
+
 func (b *BidList) remove(bid Bid, idx int) {
 	list := *b
 	if idx == len(list)-1 || idx == 0 {
@@ -212,5 +212,4 @@
 		list = append(list[:idx], list[idx+1:]...)
 	}
 	*b = list
->>>>>>> 62aff2ca
 }