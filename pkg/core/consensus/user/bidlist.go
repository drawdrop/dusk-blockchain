--- conflicted
+++ resolved
@@ -77,20 +77,14 @@
 				continue
 			}
 
-<<<<<<< HEAD
 			// TODO: The commitment to D is turned (in quite awful fashion) from a Point into a Scalar here,
 			// to work with the `zkproof` package. Investigate if we should change this (reserve for testnet v2,
 			// as this is most likely a consensus-breaking change)
-			x := CalculateX(bid.Outputs[0].Commitment.Bytes(), bid.M)
-			x.EndHeight = searchingHeight + bid.Lock
-			b.AddBid(x)
-=======
 			if searchingHeight+bid.Lock > currentHeight {
-				x := CalculateX(bid.Outputs[0].Commitment, bid.M)
+				x := CalculateX(bid.Outputs[0].Commitment.Bytes(), bid.M)
 				x.EndHeight = searchingHeight + bid.Lock
 				b.AddBid(x)
 			}
->>>>>>> fdcff6c9
 		}
 
 		searchingHeight++
