package mempool

import (
	"bytes"
	"context"
	"encoding/hex"
	"errors"
	"fmt"
	"math"
	"sync"
	"time"

	"github.com/dusk-network/dusk-blockchain/pkg/util/diagnostics"

	"github.com/dusk-network/dusk-blockchain/pkg/config"
	"github.com/dusk-network/dusk-blockchain/pkg/core/consensus"
	"github.com/dusk-network/dusk-blockchain/pkg/core/data/block"
<<<<<<< HEAD
	"github.com/dusk-network/dusk-blockchain/pkg/core/data/ipc/transactions"
=======
	"github.com/dusk-network/dusk-blockchain/pkg/core/data/transactions"
	"github.com/dusk-network/dusk-blockchain/pkg/core/database"
	"github.com/dusk-network/dusk-blockchain/pkg/core/database/heavy"
	"github.com/dusk-network/dusk-blockchain/pkg/core/verifiers"
	"github.com/dusk-network/dusk-blockchain/pkg/p2p/kadcast"
	"github.com/dusk-network/dusk-blockchain/pkg/p2p/peer/peermsg"
>>>>>>> 0560dc63
	"github.com/dusk-network/dusk-blockchain/pkg/p2p/wire/encoding"
	"github.com/dusk-network/dusk-blockchain/pkg/p2p/wire/message"
	"github.com/dusk-network/dusk-blockchain/pkg/p2p/wire/topics"
	"github.com/dusk-network/dusk-blockchain/pkg/util/nativeutils/eventbus"
	"github.com/dusk-network/dusk-blockchain/pkg/util/nativeutils/rpcbus"
	"github.com/dusk-network/dusk-crypto/merkletree"
	"github.com/dusk-network/dusk-protobuf/autogen/go/node"
	logger "github.com/sirupsen/logrus"
	"google.golang.org/grpc"
)

var log = logger.WithFields(logger.Fields{"prefix": "mempool"})

const (
//consensusSeconds = 20
)

var (
	// ErrCoinbaseTxNotAllowed coinbase tx must be built by block generator only
	ErrCoinbaseTxNotAllowed = errors.New("coinbase tx not allowed")
	// ErrAlreadyExists transaction with same txid already exists in
	ErrAlreadyExists = errors.New("already exists")
	// ErrDoubleSpending transaction uses outputs spent in other mempool txs
	ErrDoubleSpending = errors.New("double-spending in mempool")
)

// Mempool is a storage for the chain transactions that are valid according to the
// current chain state and can be included in the next block.
type Mempool struct {
	getMempoolTxsChan       <-chan rpcbus.Request
	getMempoolTxsBySizeChan <-chan rpcbus.Request
	sendTxChan              <-chan rpcbus.Request

	// verified txs to be included in next block
	verified Pool

	// the collector to listen for new accepted blocks
	acceptedBlockChan <-chan block.Block

	// used by tx verification procedure
	latestBlockTimestamp int64

	eventBus *eventbus.EventBus

	// the magic function that knows best what is valid chain Tx
	verifier transactions.UnconfirmedTxProber
	quitChan chan struct{}

	ctx context.Context
}

// checkTx is responsible to determine if a tx is valid or not.
// Among the other checks, the underlying verifier also checks double spending
func (m *Mempool) checkTx(tx transactions.ContractCall) error {
	// check if external verifyTx is provided
	if err := m.verifier.VerifyTransaction(m.ctx, tx); err != nil {
		return fmt.Errorf("transaction verification failed: %v", err)
	}
	return nil
}

// NewMempool instantiates and initializes node mempool
func NewMempool(ctx context.Context, eventBus *eventbus.EventBus, rpcBus *rpcbus.RPCBus, verifier transactions.UnconfirmedTxProber, srv *grpc.Server) *Mempool {
	log.Infof("Create instance")

	getMempoolTxsChan := make(chan rpcbus.Request, 1)
	if err := rpcBus.Register(topics.GetMempoolTxs, getMempoolTxsChan); err != nil {
		log.WithError(err).Error("failed to register topics.GetMempoolTxs")
	}

	getMempoolTxsBySizeChan := make(chan rpcbus.Request, 1)
	if err := rpcBus.Register(topics.GetMempoolTxsBySize, getMempoolTxsBySizeChan); err != nil {
		log.WithError(err).Error("failed to register topics.GetMempoolTxsBySize")
	}

	sendTxChan := make(chan rpcbus.Request, 1)
	if err := rpcBus.Register(topics.SendMempoolTx, sendTxChan); err != nil {
		log.WithError(err).Error("failed to register topics.SendMempoolTx")
	}

	acceptedBlockChan, _ := consensus.InitAcceptedBlockUpdate(eventBus)

	m := &Mempool{
		ctx:                     ctx,
		eventBus:                eventBus,
		latestBlockTimestamp:    math.MinInt32,
		quitChan:                make(chan struct{}),
		acceptedBlockChan:       acceptedBlockChan,
		getMempoolTxsChan:       getMempoolTxsChan,
		getMempoolTxsBySizeChan: getMempoolTxsBySizeChan,
		sendTxChan:              sendTxChan,
		verifier:                verifier,
	}

	// Setting the pool where to cache verified transactions.
	// The pool is normally a Hashmap
	m.verified = m.newPool()

	log.Infof("Running with pool type %s", config.Get().Mempool.PoolType)

	if srv != nil {
		node.RegisterMempoolServer(srv, m)
	}
	return m
}

// Run spawns the mempool lifecycle routine. The whole mempool cycle is around
// getting input from the outside world (from input channels) and provide the
// actual list of the verified txs (onto output channel).
//
// All operations are always executed in a single go-routine so no
// protection-by-mutex needed
func (m *Mempool) Run() {
	go func() {
		for {
			select {
			//rpcbus methods
			case r := <-m.sendTxChan:
				handleRequest(r, m.processSendMempoolTxRequest, "SendTx")
			case r := <-m.getMempoolTxsChan:
				handleRequest(r, m.processGetMempoolTxsRequest, "GetMempoolTxs")
			case r := <-m.getMempoolTxsBySizeChan:
				handleRequest(r, m.processGetMempoolTxsBySizeRequest, "GetMempoolTxsBySize")
			case b := <-m.acceptedBlockChan:
				m.onBlock(b)
			case <-time.After(20 * time.Second):
				m.onIdle()
			// Mempool terminating
			case <-m.quitChan:
				//m.eventBus.Unsubscribe(topics.Tx, m.txSubscriberID)
				return
			}
		}
	}()
}

// ProcessTx handles a submitted tx from any source (rpcBus or eventBus)
func (m *Mempool) ProcessTx(msg message.Message) ([]bytes.Buffer, error) {
	t := TxDesc{tx: msg.Payload().(transactions.ContractCall), received: time.Now(), size: uint(len(msg.Id()))}
	log.Info("handle submitted tx")

	start := time.Now()
	txid, err := m.processTx(t)
	elapsed := time.Since(start)

	if err != nil {
		log.WithError(err).
			WithField("txid", toHex(txid)).
			WithField("duration", elapsed.Microseconds()).
			Error("Failed handle submitted tx")
	} else {
		log.WithError(err).
			WithField("txid", toHex(txid)).
			WithField("duration", elapsed.Microseconds()).
			Infof("Verified handle submitted tx")
	}

	return nil, err
}

// processTx ensures all transaction rules are satisfied before adding the tx
// into the verified pool
func (m *Mempool) processTx(t TxDesc) ([]byte, error) {
	txid, err := t.tx.CalculateHash()
	if err != nil {
		return txid, fmt.Errorf("hash err: %s", err.Error())
	}

	log.WithField("txid", txid).
		WithField("size_bytes", t.size).
		Info("ensuring transaction rules satisfied")

	if t.tx.Type() == transactions.Distribute {
		// coinbase tx should be built by block generator only
		return txid, ErrCoinbaseTxNotAllowed
	}

	// expect it is not already a verified tx
	if m.verified.Contains(txid) {
		return txid, ErrAlreadyExists
	}

	// execute tx verification procedure
	if err := m.checkTx(t.tx); err != nil {
		return txid, fmt.Errorf("verification: %v", err)
	}

	// if consumer's verification passes, mark it as verified
	t.verified = time.Now()

	// we've got a valid transaction pushed
	if err := m.verified.Put(t); err != nil {
		return txid, fmt.Errorf("store: %v", err)
	}

	// try to (re)propagate transaction in both gossip and kadcast networks
	m.propagateTx(t, txid)

	return txid, nil
}

// propagateTx (re)-propagate tx in gossip or kadcast network but not in both
func (m *Mempool) propagateTx(t TxDesc, txid []byte) {

	if config.Get().Kadcast.Enabled {
		// Kadcast complete transaction data
		if err := m.kadcastTx(t); err != nil {
			log.WithError(err).Warn("Transaction kadcast sending failed")
		}
	} else {
		// Advertise the transaction hash to gossip network via "Inventory Vectors"
		m.advertiseTxHash(txid)
	}
}

func (m *Mempool) onBlock(b block.Block) {
	m.latestBlockTimestamp = b.Header.Timestamp
	m.removeAccepted(b)
}

// removeAccepted to clean up all txs from the mempool that have been already
// added to the chain.
//
// Instead of doing a full DB scan, here we rely on the latest accepted block to
// update.
//
// The passed block is supposed to be the last one accepted. That said, it must
// contain a valid TxRoot.
func (m *Mempool) removeAccepted(b block.Block) {
	blockHash := toHex(b.Header.Hash)

	log.
		WithField("height", b.Header.Height).
		WithField("hash", blockHash).
		WithField("len_txs", len(b.Txs)).
		Info("processing_block")

	if m.verified.Len() == 0 {
		// No txs accepted then no cleanup needed
		return
	}

	payloads := make([]merkletree.Payload, len(b.Txs))
	for i, tx := range b.Txs {
		payloads[i] = tx.(merkletree.Payload)
	}

	tree, err := merkletree.NewTree(payloads)
	if err == nil && tree != nil {
		s := m.newPool()
		// Check if mempool verified tx is part of merkle tree of this block
		// if not, then keep it in the mempool for the next block
		err = m.verified.Range(func(k txHash, t TxDesc) error {
			if r, _ := tree.VerifyContent(t.tx); !r {
				if e := s.Put(t); e != nil {
					return e
				}
			}
			return nil
		})

		if err != nil {
			log.
				WithError(err).
				WithField("height", b.Header.Height).
				WithField("hash", blockHash).
				WithField("len_txs", len(b.Txs)).
				Error("could not check mempool verified tx")
		}

		m.verified = s
	}

	log.
		WithField("height", b.Header.Height).
		WithField("hash", blockHash).
		WithField("len_txs", len(b.Txs)).
		Info("processing_block_completed")
}

func (m *Mempool) onIdle() {

	// stats to log
	poolSize := float32(m.verified.Size()) / 1000
	log.WithField("txs_count", m.verified.Len()).WithField("pool_size", poolSize).Infof("stats to log")

	// trigger alarms/notifications in case of abnormal state

	// trigger alarms on too much txs memory allocated
	maxSizeBytes := config.Get().Mempool.MaxSizeMB * 1000 * 1000
	if m.verified.Size() > maxSizeBytes {
		log.WithField("max_size_mb", config.Get().Mempool.MaxSizeMB).
			WithField("current_size", m.verified.Size()).
			Warn("Mempool is too big")
	}

	if log.Logger.Level == logger.TraceLevel {
		if m.verified.Len() > 0 {
			_ = m.verified.Range(func(k txHash, t TxDesc) error {
				log.WithField("txid", toHex(k[:])).Trace("verified transaction")
				return nil
			})
		}
	}

	// TODO: Get rid of stuck/expired transactions

	// TODO: Check periodically the oldest txs if somehow were accepted into the
	// blockchain but were not removed from mempool verified list.
	/*()
	err = c.db.View(func(t database.Transaction) error {
		_, _, _, err := t.FetchBlockTxByHash(txID)
		return err
	})
	*/
}

func (m *Mempool) newPool() Pool {
	preallocTxs := config.Get().Mempool.PreallocTxs

	var p Pool
	switch config.Get().Mempool.PoolType {
	case "hashmap":
		p = &HashMap{lock: &sync.RWMutex{}, Capacity: preallocTxs}
	case "syncpool":
		log.Panic("syncpool not supported")
	default:
		p = &HashMap{lock: &sync.RWMutex{}, Capacity: preallocTxs}
	}

	return p
}

<<<<<<< HEAD
=======
// CollectPending process the emitted transactions.
// Fast-processing and simple impl to avoid locking here.
// NB This is always run in a different than main mempool routine
func (m *Mempool) CollectPending(msg message.Message) error {
	tx := msg.Payload().(transactions.Transaction)

	// set initial kadcast height.
	// If message does bring kadHeight, this is transaction propagation
	// If not, transaction is propagated for the first time
	h := kadcast.InitHeight

	if len(msg.Header()) > 0 {
		h = msg.Header()[0]
	}

	m.pending <- TxDesc{
		tx:        tx,
		received:  time.Now(),
		size:      uint(len(msg.Id())),
		kadHeight: h}

	return nil
}

>>>>>>> 0560dc63
// processGetMempoolTxsRequest retrieves current state of the mempool of the verified but
// still unaccepted txs.
// Called by P2P on InvTypeMempoolTx msg
func (m Mempool) processGetMempoolTxsRequest(r rpcbus.Request) (interface{}, error) {
	// Read inputs
	params := r.Params.(bytes.Buffer)
	filterTxID := params.Bytes()

	outputTxs := make([]transactions.ContractCall, 0)

	// If we are looking for a specific tx, just look it up by key.
	if len(filterTxID) == 32 {
		tx := m.verified.Get(filterTxID)
		if tx == nil {
			return outputTxs, nil
		}

		outputTxs = append(outputTxs, tx)
		return outputTxs, nil
	}

	// When filterTxID is empty, mempool returns all verified txs sorted
	// by fee from highest to lowest
	err := m.verified.RangeSort(func(k txHash, t TxDesc) (bool, error) {
		outputTxs = append(outputTxs, t.tx)
		return false, nil
	})

	if err != nil {
		return nil, err
	}

	return outputTxs, err
}

// uType translates the node.TxType into transactions.TxType
func uType(t node.TxType) (transactions.TxType, error) {
	switch t {
	case node.TxType_STANDARD:
		return transactions.Tx, nil
	case node.TxType_DISTRIBUTE:
		return transactions.Distribute, nil
	case node.TxType_BID:
		return transactions.Bid, nil
	case node.TxType_STAKE:
		return transactions.Stake, nil
	case node.TxType_WITHDRAWFEES:
		return transactions.WithdrawFees, nil
	case node.TxType_WITHDRAWSTAKE:
		return transactions.WithdrawStake, nil
	case node.TxType_WITHDRAWBID:
		return transactions.WithdrawBid, nil
	case node.TxType_SLASH:
		return transactions.Slash, nil
	default:
		return transactions.Tx, errors.New("unknown transaction type")
	}
}

// SelectTx will return a view of the mempool, with optional filters applied.
func (m Mempool) SelectTx(ctx context.Context, req *node.SelectRequest) (*node.SelectResponse, error) {
	txs := make([]transactions.ContractCall, 0)
	switch {
	case len(req.Id) == 64:
		// If we want a tx with a certain ID, we can simply look it up
		// directly
		hash, err := hex.DecodeString(req.Id)
		if err != nil {
			return nil, err
		}

		tx := m.verified.Get(hash)
		if tx == nil {
			return nil, errors.New("tx not found")
		}

		txs = append(txs, tx)
	case len(req.Types) > 0:
		for _, t := range req.Types {
			trType, err := uType(t)
			if err != nil {
				// most likely an unsupported type. We just ignore it
				continue
			}
			txs = append(txs, m.verified.FilterByType(trType)...)
		}
	default:
		txs = m.verified.Clone()
	}

	resp := &node.SelectResponse{Result: make([]*node.Tx, len(txs))}
	for i, tx := range txs {
		txid, err := tx.CalculateHash()
		if err != nil {
			return nil, err
		}

		resp.Result[i] = &node.Tx{
			Type: node.TxType(tx.Type()),
			Id:   hex.EncodeToString(txid),
			// LockTime: tx.LockTime(),
		}
	}

	return resp, nil
}

// GetUnconfirmedBalance will return the amount of DUSK that is in the mempool
// for a given key.
func (m Mempool) GetUnconfirmedBalance(ctx context.Context, req *node.GetUnconfirmedBalanceRequest) (*node.BalanceResponse, error) {
	txs := m.verified.Clone()
	balance, err := m.verifier.CalculateBalance(ctx, req.Vk, txs)
	if err != nil {
		return nil, err
	}

	return &node.BalanceResponse{LockedBalance: balance}, nil
}

// processGetMempoolTxsBySizeRequest returns a subset of verified mempool txs which
// 1. contains only highest fee txs
// 2. has total txs size not bigger than maxTxsSize (request param)
// Called by BlockGenerator on generating a new candidate block
func (m Mempool) processGetMempoolTxsBySizeRequest(r rpcbus.Request) (interface{}, error) {
	// Read maxTxsSize param
	var maxTxsSize uint32
	params := r.Params.(bytes.Buffer)
	if err := encoding.ReadUint32LE(&params, &maxTxsSize); err != nil {
		return bytes.Buffer{}, err
	}

	txs := make([]transactions.ContractCall, 0)

	var totalSize uint32
	err := m.verified.RangeSort(func(k txHash, t TxDesc) (bool, error) {

		var done bool
		totalSize += uint32(t.size)

		if totalSize <= maxTxsSize {
			txs = append(txs, t.tx)
		} else {
			done = true
		}

		return done, nil
	})

	if err != nil {
		return bytes.Buffer{}, err
	}

	return txs, err
}

// processSendMempoolTxRequest utilizes rpcbus to allow submitting a tx to mempool with
func (m Mempool) processSendMempoolTxRequest(r rpcbus.Request) (interface{}, error) {
	tx := r.Params.(transactions.ContractCall)
	buf := new(bytes.Buffer)
	if err := transactions.Marshal(buf, tx); err != nil {
		return nil, err
	}

<<<<<<< HEAD
	t := TxDesc{tx: tx, received: time.Now(), size: uint(buf.Len())}
	return m.processTx(t)
=======
	txDesc := TxDesc{tx: tx,
		received:  time.Now(),
		size:      uint(buf.Len()),
		kadHeight: kadcast.InitHeight}

	// Process request
	return m.onPendingTx(txDesc)
}

// checkTXDoubleSpent differs from verifiers.checkTXDoubleSpent as it executes on
// all checks against mempool verified txs but not blockchain db.on
func (m *Mempool) checkTXDoubleSpent(tx transactions.Transaction) error {
	for _, input := range tx.StandardTx().Inputs {

		exists := m.verified.ContainsKeyImage(input.KeyImage.Bytes())
		if exists {
			return errors.New("tx already spent")
		}
	}

	return nil
>>>>>>> 0560dc63
}

// Quit makes mempool main loop to terminate
func (m *Mempool) Quit() {
	m.quitChan <- struct{}{}
}

// Send Inventory message to all peers
//nolint:unparam
<<<<<<< HEAD
func (m *Mempool) advertiseTx(txID []byte) error {
	msg := &message.Inv{}
	msg.AddItem(message.InvTypeMempoolTx, txID)
=======
func (m *Mempool) advertiseTxHash(txID []byte) {

	msg := &peermsg.Inv{}
	msg.AddItem(peermsg.InvTypeMempoolTx, txID)
>>>>>>> 0560dc63

	// TODO: can we simply encode the message directly on a topic carrying buffer?
	buf := new(bytes.Buffer)
	if err := msg.Encode(buf); err != nil {
		log.Panic(err)
	}

	if err := topics.Prepend(buf, topics.Inv); err != nil {
		log.Panic(err)
	}

	// TODO: interface - marshaling should done after the Gossip, not before
	packet := message.New(topics.Inv, *buf)
<<<<<<< HEAD
	errList := m.eventBus.Publish(topics.Gossip, packet)
	diagnostics.LogPublishErrors("mempool.go, topics.Gossip, topics.Inv", errList)
=======
	m.eventBus.Publish(topics.Gossip, packet)
}

// kadcastTx (re)propagates transaction in kadcast network
func (m *Mempool) kadcastTx(t TxDesc) error {

	if t.kadHeight > kadcast.InitHeight {
		return errors.New("invalid kadcast height")
	}

	/// repropagate
	buf := new(bytes.Buffer)
	if err := message.MarshalTx(buf, t.tx); err != nil {
		return err
	}

	if err := topics.Prepend(buf, topics.Tx); err != nil {
		return err
	}

	msg := message.NewWithHeader(topics.Tx, *buf, []byte{t.kadHeight})
	m.eventBus.Publish(topics.Kadcast, msg)
>>>>>>> 0560dc63

	return nil
}

func toHex(id []byte) string {
	enc := hex.EncodeToString(id[:])
	return enc
}

// TODO: handlers should just return []transactions.ContractCall, and the
// caller should be left to format the data however they wish
func handleRequest(r rpcbus.Request, handler func(r rpcbus.Request) (interface{}, error), name string) {
	result, err := handler(r)
	if err != nil {
		log.
			WithError(err).
			WithField("name", name).Errorf("mempool failed to process request")
		r.RespChan <- rpcbus.Response{Err: err}
		return
	}

	r.RespChan <- rpcbus.Response{Resp: result, Err: nil}
}<|MERGE_RESOLUTION|>--- conflicted
+++ resolved
@@ -15,16 +15,8 @@
 	"github.com/dusk-network/dusk-blockchain/pkg/config"
 	"github.com/dusk-network/dusk-blockchain/pkg/core/consensus"
 	"github.com/dusk-network/dusk-blockchain/pkg/core/data/block"
-<<<<<<< HEAD
 	"github.com/dusk-network/dusk-blockchain/pkg/core/data/ipc/transactions"
-=======
-	"github.com/dusk-network/dusk-blockchain/pkg/core/data/transactions"
-	"github.com/dusk-network/dusk-blockchain/pkg/core/database"
-	"github.com/dusk-network/dusk-blockchain/pkg/core/database/heavy"
-	"github.com/dusk-network/dusk-blockchain/pkg/core/verifiers"
 	"github.com/dusk-network/dusk-blockchain/pkg/p2p/kadcast"
-	"github.com/dusk-network/dusk-blockchain/pkg/p2p/peer/peermsg"
->>>>>>> 0560dc63
 	"github.com/dusk-network/dusk-blockchain/pkg/p2p/wire/encoding"
 	"github.com/dusk-network/dusk-blockchain/pkg/p2p/wire/message"
 	"github.com/dusk-network/dusk-blockchain/pkg/p2p/wire/topics"
@@ -236,7 +228,9 @@
 		}
 	} else {
 		// Advertise the transaction hash to gossip network via "Inventory Vectors"
-		m.advertiseTxHash(txid)
+		if err := m.advertiseTx(txid); err != nil {
+			log.WithError(err).Error("transaction advertising failed")
+		}
 	}
 }
 
@@ -358,33 +352,6 @@
 	return p
 }
 
-<<<<<<< HEAD
-=======
-// CollectPending process the emitted transactions.
-// Fast-processing and simple impl to avoid locking here.
-// NB This is always run in a different than main mempool routine
-func (m *Mempool) CollectPending(msg message.Message) error {
-	tx := msg.Payload().(transactions.Transaction)
-
-	// set initial kadcast height.
-	// If message does bring kadHeight, this is transaction propagation
-	// If not, transaction is propagated for the first time
-	h := kadcast.InitHeight
-
-	if len(msg.Header()) > 0 {
-		h = msg.Header()[0]
-	}
-
-	m.pending <- TxDesc{
-		tx:        tx,
-		received:  time.Now(),
-		size:      uint(len(msg.Id())),
-		kadHeight: h}
-
-	return nil
-}
-
->>>>>>> 0560dc63
 // processGetMempoolTxsRequest retrieves current state of the mempool of the verified but
 // still unaccepted txs.
 // Called by P2P on InvTypeMempoolTx msg
@@ -548,32 +515,8 @@
 		return nil, err
 	}
 
-<<<<<<< HEAD
-	t := TxDesc{tx: tx, received: time.Now(), size: uint(buf.Len())}
+	t := TxDesc{tx: tx, received: time.Now(), size: uint(buf.Len()), kadHeight: kadcast.InitHeight}
 	return m.processTx(t)
-=======
-	txDesc := TxDesc{tx: tx,
-		received:  time.Now(),
-		size:      uint(buf.Len()),
-		kadHeight: kadcast.InitHeight}
-
-	// Process request
-	return m.onPendingTx(txDesc)
-}
-
-// checkTXDoubleSpent differs from verifiers.checkTXDoubleSpent as it executes on
-// all checks against mempool verified txs but not blockchain db.on
-func (m *Mempool) checkTXDoubleSpent(tx transactions.Transaction) error {
-	for _, input := range tx.StandardTx().Inputs {
-
-		exists := m.verified.ContainsKeyImage(input.KeyImage.Bytes())
-		if exists {
-			return errors.New("tx already spent")
-		}
-	}
-
-	return nil
->>>>>>> 0560dc63
 }
 
 // Quit makes mempool main loop to terminate
@@ -583,16 +526,9 @@
 
 // Send Inventory message to all peers
 //nolint:unparam
-<<<<<<< HEAD
 func (m *Mempool) advertiseTx(txID []byte) error {
 	msg := &message.Inv{}
 	msg.AddItem(message.InvTypeMempoolTx, txID)
-=======
-func (m *Mempool) advertiseTxHash(txID []byte) {
-
-	msg := &peermsg.Inv{}
-	msg.AddItem(peermsg.InvTypeMempoolTx, txID)
->>>>>>> 0560dc63
 
 	// TODO: can we simply encode the message directly on a topic carrying buffer?
 	buf := new(bytes.Buffer)
@@ -606,23 +542,21 @@
 
 	// TODO: interface - marshaling should done after the Gossip, not before
 	packet := message.New(topics.Inv, *buf)
-<<<<<<< HEAD
 	errList := m.eventBus.Publish(topics.Gossip, packet)
 	diagnostics.LogPublishErrors("mempool.go, topics.Gossip, topics.Inv", errList)
-=======
-	m.eventBus.Publish(topics.Gossip, packet)
+
+	return nil
 }
 
 // kadcastTx (re)propagates transaction in kadcast network
 func (m *Mempool) kadcastTx(t TxDesc) error {
-
 	if t.kadHeight > kadcast.InitHeight {
 		return errors.New("invalid kadcast height")
 	}
 
 	/// repropagate
 	buf := new(bytes.Buffer)
-	if err := message.MarshalTx(buf, t.tx); err != nil {
+	if err := transactions.Marshal(buf, t.tx); err != nil {
 		return err
 	}
 
@@ -632,7 +566,6 @@
 
 	msg := message.NewWithHeader(topics.Tx, *buf, []byte{t.kadHeight})
 	m.eventBus.Publish(topics.Kadcast, msg)
->>>>>>> 0560dc63
 
 	return nil
 }
