--- conflicted
+++ resolved
@@ -14,14 +14,11 @@
 	"gitlab.dusk.network/dusk-core/dusk-go/pkg/core/tests/helper"
 	"gitlab.dusk.network/dusk-core/dusk-go/pkg/core/transactions"
 	"gitlab.dusk.network/dusk-core/dusk-go/pkg/crypto"
-	"gitlab.dusk.network/dusk-core/dusk-go/pkg/p2p/peer/peermsg"
 	"gitlab.dusk.network/dusk-core/dusk-go/pkg/p2p/wire"
 	"gitlab.dusk.network/dusk-core/dusk-go/pkg/p2p/wire/encoding"
 	"gitlab.dusk.network/dusk-core/dusk-go/pkg/p2p/wire/topics"
 )
 
-<<<<<<< HEAD
-=======
 // verifier func mock
 var verifyFunc = func(tx transactions.Transaction) error {
 
@@ -118,7 +115,7 @@
 
 	c.wait()
 
-	r, _ := c.rpcBus.Call(wire.GetVerifiedTxs, wire.NewRequest(bytes.Buffer{}, 1))
+	r, _ := c.rpcBus.Call(wire.GetMempoolTxs, wire.NewRequest(bytes.Buffer{}, 1))
 
 	lTxs, _ := encoding.ReadVarInt(&r)
 	txs, _ := transactions.FromReader(&r, lTxs)
@@ -154,7 +151,6 @@
 
 }
 
->>>>>>> 3fd18a98
 func TestProcessPendingTxs(t *testing.T) {
 
 	initCtx(t)
@@ -406,151 +402,4 @@
 	}
 
 	return txs
-}
-
-// verifier func mock
-var verifyFunc = func(tx transactions.Transaction) error {
-
-	// some dummy check to distinguish between valid and non-valid txs for
-	// this test
-	val := float64(tx.StandardTX().Version)
-	if math.Mod(val, 2) != 0 {
-		return errors.New("invalid tx version")
-	}
-	return nil
-}
-
-// Collect implements wire.EventCollector to collect all propagated txs
-func (c *ctx) Collect(message *bytes.Buffer) error {
-	c.mu.Lock()
-	defer c.mu.Unlock()
-
-	msg := *message
-	var topicBytes [15]byte
-
-	reader := bytes.NewReader(msg.Bytes())
-	_, _ = reader.Read(topicBytes[:])
-	topic := topics.ByteArrayToTopic(topicBytes)
-
-	if topic == topics.Inv {
-		msgInv := &peermsg.Inv{}
-		if err := msgInv.Decode(reader); err != nil {
-			return err
-		}
-
-		for _, obj := range msgInv.InvList {
-			if obj.Type == peermsg.InvTypeMempoolTx {
-				c.propagated = append(c.propagated, obj.Hash)
-			}
-		}
-	}
-
-	return nil
-}
-
-// Helper struct around mempool asserts to shorten common code
-var c *ctx
-
-// ctx main role is to collect the expected verified and propagated txs so that
-// it can assert that mempool has the proper set of txs after particular events
-type ctx struct {
-	verifiedTx []transactions.Transaction
-	propagated [][]byte
-	mu         sync.Mutex
-
-	m      *Mempool
-	bus    *wire.EventBus
-	rpcBus *wire.RPCBus
-}
-
-func initCtx(t *testing.T) *ctx {
-
-	// One ctx instance per a  package testing
-	if c == nil {
-		c = &ctx{}
-		c.verifiedTx = make([]transactions.Transaction, 0)
-
-		// config
-		r := config.Registry{}
-		r.Mempool.MaxSizeMB = 1
-		r.Mempool.PoolType = "hashmap"
-		config.Mock(&r)
-		// eventBus
-		c.bus = wire.NewEventBus()
-		// creating the rpcbus
-		c.rpcBus = wire.NewRPCBus()
-
-		c.propagated = make([][]byte, 0)
-		go wire.NewTopicListener(c.bus, c, string(topics.Gossip)).Accept()
-
-		// initiate a mempool with custom verification function
-		c.m = NewMempool(c.bus, verifyFunc)
-	} else {
-
-		// Reset shared context state
-		c.m.Quit()
-		c.m.verified = c.m.newPool()
-		c.verifiedTx = make([]transactions.Transaction, 0)
-		c.propagated = make([][]byte, 0)
-	}
-
-	c.m.Run()
-
-	return c
-}
-
-// adding tx in ctx means mempool is expected to store it in the verified list
-func (c *ctx) addTx(tx transactions.Transaction) {
-	c.mu.Lock()
-	defer c.mu.Unlock()
-	if err := verifyFunc(tx); err == nil {
-		c.verifiedTx = append(c.verifiedTx, tx)
-	}
-}
-
-// Wait until the EventBus chan is drained and all pending txs are fully
-// processed. This is important to synchronously compare the expected with the
-// yielded results.
-func (c *ctx) wait() {
-	time.Sleep(500 * time.Millisecond)
-}
-
-func (c *ctx) assert(t *testing.T, checkPropagated bool) {
-
-	c.wait()
-
-	r, _ := c.rpcBus.Call(wire.GetMempoolTxs, wire.NewRequest(bytes.Buffer{}, 1))
-
-	lTxs, _ := encoding.ReadVarInt(&r)
-	txs, _ := transactions.FromReader(&r, lTxs)
-
-	c.mu.Lock()
-	defer c.mu.Unlock()
-
-	if len(txs) != len(c.verifiedTx) {
-		t.Fatalf("expecting %d verified txs but mempool stores %d txs", len(c.verifiedTx), len(txs))
-	}
-
-	for i, tx := range c.verifiedTx {
-
-		var exists bool
-		for _, memTx := range txs {
-			if memTx.Equals(tx) {
-				exists = true
-				break
-			}
-		}
-
-		if !exists {
-			// ctx is expected to have the same list of verified txs as mempool stores
-			t.Fatalf("a verified tx not found (index %d)", i)
-		}
-	}
-
-	if checkPropagated {
-		if len(txs) != len(c.propagated) {
-			t.Fatalf("expecting %d propagated txs but mempool stores %d txs", len(c.propagated), len(txs))
-		}
-	}
-
 }