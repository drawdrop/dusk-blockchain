--- conflicted
+++ resolved
@@ -63,16 +63,9 @@
 		return nil, err
 	}
 
-<<<<<<< HEAD
 	pk := new(transactions.PublicKey)
 	transactions.UPublicKey(keysResponse.Pk, pk)
 	return pk, nil
-=======
-	//TODO: asign wallet here still make sense ?
-
-	t.w = w
-
-	return keysResponse.Pk, nil
 }
 
 func DecodeAddressToPublicKey(in []byte) (*rusk.PublicKey, error) {
@@ -93,5 +86,4 @@
 	}
 
 	return &rusk.PublicKey{AG: &rusk.CompressedPoint{Y: AG}, BG: &rusk.CompressedPoint{Y: BG}}, nil
->>>>>>> 1a544ce5
 }