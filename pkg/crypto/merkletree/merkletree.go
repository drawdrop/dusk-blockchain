--- conflicted
+++ resolved
@@ -7,22 +7,14 @@
 	"gitlab.dusk.network/dusk-core/dusk-go/pkg/crypto/hash"
 )
 
-<<<<<<< HEAD
 // Payload is data that can be stored and checked in the Merkletree.
 // Types implementing this interface can be items of the Merkletree
-=======
-// Payload represents the data that can be stored and checked in the Merkletree.
->>>>>>> 0300c5f5
 type Payload interface {
 	CalculateHash() ([]byte, error)
 	Equals(other Payload) (bool, error)
 }
 
-<<<<<<< HEAD
 // Tree struct representing the merkletree data structure.
-=======
-// Tree struct representing the Merkletree data structure.
->>>>>>> 0300c5f5
 // It includes a pointer to the Root of the tree, list of pointers to the Leaves and the MerkleRoot
 type Tree struct {
 	Root       *Node
@@ -62,11 +54,7 @@
 	return hash.Sha3256(append(leftBytes, rightBytes...))
 }
 
-<<<<<<< HEAD
 // CalculateNodeHash is a helper function for calculating the hash of a node
-=======
-// CalculateNodeHash is the helper for calculating the hash of a node
->>>>>>> 0300c5f5
 func CalculateNodeHash(n *Node) ([]byte, error) {
 	if n.IsLeaf {
 		return n.Data.CalculateHash()
@@ -75,11 +63,7 @@
 	return hash.Sha3256(append(n.Left.Hash, n.Right.Hash...))
 }
 
-<<<<<<< HEAD
 // NewTree constructs a merkletree using the Payload/Content pl
-=======
-// NewTree is the constructor-like function for a Merkletree using the Payload/Content pl
->>>>>>> 0300c5f5
 func NewTree(pl []Payload) (*Tree, error) {
 	root, leaves, err := create(pl)
 	if err != nil {
@@ -165,11 +149,7 @@
 	return createIntermediate(nodes)
 }
 
-<<<<<<< HEAD
 // RebuildTree is a helper method to rebuild a Tree with only the Data contained in the leafs
-=======
-// RebuildTree is an helper to rebuild a Tree with only the Data contained in the leafs
->>>>>>> 0300c5f5
 func (t *Tree) RebuildTree() error {
 	var pl []Payload
 	for _, node := range t.Leaves {
@@ -179,11 +159,7 @@
 	return t.RebuildTreeUsing(pl)
 }
 
-<<<<<<< HEAD
 // RebuildTreeUsing is a helper method to replace the Data in the Markletree and rebuild the Tree entirely
-=======
-// RebuildTreeUsing is the helper to replace the Data in the Markletree and rebuild the Tree entirely
->>>>>>> 0300c5f5
 // The root gets replaced but the Merkletree survives the operation
 // Returns an error if there is no payload
 func (t *Tree) RebuildTreeUsing(pl []Payload) error {
@@ -198,11 +174,7 @@
 	return nil
 }
 
-<<<<<<< HEAD
 // VerifyTree Verifies each Node's hash and check if the resulted root hash is correct compared to the reported root hash of the merkle tree
-=======
-// VerifyTree verifies each Node's hash and check if the resulted root hash is correct compared to the reported root hash of the merkle tree
->>>>>>> 0300c5f5
 func VerifyTree(t *Tree) (bool, error) {
 	calculatedRoot, err := VerifyNode(t.Root)
 	if err != nil {
@@ -216,11 +188,7 @@
 	return false, nil
 }
 
-<<<<<<< HEAD
 //VerifyContent verifies whether a piece of data is in the merkle tree
-=======
-// VerifyContent is the Merkletree struct function used to verify the content carried by the merkletree
->>>>>>> 0300c5f5
 func (t *Tree) VerifyContent(data Payload) (bool, error) {
 	for _, leaf := range t.Leaves {
 		ok, err := leaf.Data.Equals(data)
