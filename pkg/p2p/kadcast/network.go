--- conflicted
+++ resolved
@@ -81,41 +81,17 @@
 	if err != nil {
 		log.Panic(err)
 	}
-<<<<<<< HEAD
-	// Set initial deadline.
-	_ = listener.SetDeadline(time.Now().Add(time.Minute))
 
-	// Instantiate the buffer
-	buffer := make([]byte, 5000000)
-=======
-
->>>>>>> dae0027c
 	for {
 		_ = listener.SetDeadline(time.Now().Add(time.Minute))
 		pc, err := listener.AcceptTCP()
-<<<<<<< HEAD
-		if err != nil {
-			log.WithError(err).Warn("Error on packet read")
-			_ = pc.Close()
-			goto PacketConnCreation
-		}
-		uAddr := pc.RemoteAddr()
-		byteNum, err := io.ReadFull(pc, buffer)
-		if err != nil {
-			log.WithError(err).Warn("Error on packet read")
-			_ = pc.Close()
-=======
 		if err != nil {
 			log.WithError(err).Warn("Error on tcp accept")
->>>>>>> dae0027c
 			goto PacketConnCreation
 		}
 
 		// Read frame payload
 		// Set a new deadline for the connection.
-<<<<<<< HEAD
-		_ = pc.SetDeadline(time.Now().Add(5 * time.Minute))
-=======
 		_ = pc.SetDeadline(time.Now().Add(time.Minute))
 
 		payload, byteNum, err := readTCPFrame(pc)
@@ -127,7 +103,6 @@
 
 		uAddr := pc.RemoteAddr()
 
->>>>>>> dae0027c
 		// Serialize the packet.
 		encodedPack := encodeReadTCPPacket(uint16(byteNum), uAddr, payload[:])
 		// Send the packet to the Consumer putting it on the queue.
@@ -144,21 +119,13 @@
 		log.WithError(err).Warn("Could not stablish a connection with the dest Peer.")
 		return
 	}
-<<<<<<< HEAD
 	defer func() {
 		_ = conn.Close()
 	}()
-	// Write our message to the connection.
-	_, err = conn.Write(payload)
-	if err != nil {
-		log.WithError(err).Warn("Error while witting to the file descriptor.")
-=======
-	defer conn.Close()
 
 	// Write our message to the connection.
 	if err = writeTCPFrame(conn, payload); err != nil {
 		log.WithError(err).Warnf("Could not write to addr %s", addr.String())
->>>>>>> dae0027c
 		return
 	}
 }