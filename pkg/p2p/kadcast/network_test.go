--- conflicted
+++ resolved
@@ -10,16 +10,12 @@
 	"github.com/dusk-network/dusk-blockchain/pkg/core/data/block"
 	"github.com/dusk-network/dusk-blockchain/pkg/core/tests/helper"
 	"github.com/dusk-network/dusk-blockchain/pkg/p2p/kadcast"
-<<<<<<< HEAD
-	crypto "github.com/dusk-network/dusk-crypto/hash"
-	"github.com/sirupsen/logrus"
-=======
 	"github.com/dusk-network/dusk-blockchain/pkg/p2p/wire/message"
 	"github.com/dusk-network/dusk-blockchain/pkg/p2p/wire/topics"
 	"github.com/dusk-network/dusk-blockchain/pkg/util/nativeutils/eventbus"
 
+	"github.com/sirupsen/logrus"
 	log "github.com/sirupsen/logrus"
->>>>>>> 0560dc63
 )
 
 const (
@@ -31,9 +27,8 @@
 	enableProfiling = false
 )
 
-func kadcastRandomBlock(t *testing.T, eventbus *eventbus.EventBus) (*block.Block, error) {
-
-	b := helper.RandomBlock(t, 1, 3)
+func kadcastRandomBlock(eventbus *eventbus.EventBus) (*block.Block, error) {
+	b := helper.RandomBlock(1, 3)
 	buf := new(bytes.Buffer)
 	if err := message.MarshalBlock(buf, b); err != nil {
 		return b, err
@@ -102,37 +97,16 @@
 		ing operation.
 	*/
 	for i := 0; i < len(nodes); i++ {
-
-<<<<<<< HEAD
-		payload, _ := crypto.RandEntropy(128)
-		//log.WithField("from_node", i).Infof("Broadcasting a message")
-=======
 		log.WithField("from_node", i).Infof("Broadcasting a message")
->>>>>>> 0560dc63
 
 		// Publish topics.Kadcast with payload of a random block data to the
 		// eventbus of this node. As a result, all of the network nodes should
 		// have received the block only once as per beta value = 1
-		blk, err := kadcastRandomBlock(t, nodes[i].EventBus)
+		blk, err := kadcastRandomBlock(nodes[i].EventBus)
 		if err != nil {
 			t.Fatal(err)
 		}
 
-<<<<<<< HEAD
-		/*
-			If we assume constant transmission times, honest network partici-
-			pants, and no packet loss in the underlying network, the propaga-
-			tion method just discussed would result in an optimal broadcast
-			tree. In this scenario, every node receives the block exactly once and
-			hence no duplicate messages would be induced by this broadcast-
-			ing operation.
-		*/
-
-		time.Sleep(2 * time.Second)
-		kadcast.TestReceivedChunckOnce(t, nodes, i, payload)
-		//log.Infof("Each network node received the message once")
-=======
 		kadcast.TestReceivedMsgOnce(t, nodes, i, blk)
->>>>>>> 0560dc63
 	}
 }