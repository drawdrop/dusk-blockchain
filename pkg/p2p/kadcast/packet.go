package kadcast

import (
	"encoding/binary"
	"errors"
	"fmt"

	log "github.com/sirupsen/logrus"
)

// Packet represents a Kadcast packet which is
// the payload of the TCP or UDP packet received.
type Packet struct {
	headers [24]byte
	payload []byte
}

<<<<<<< HEAD
=======
//// Builds a `Packet` from the headers and the payload.
//func makePacket(headers [24]byte, payload []byte) Packet {
//	return Packet{
//		headers: headers,
//		payload: payload,
//	}
//}

>>>>>>> 4936a650
// -------- General Packet De/Serialization tools -------- //

// Gets a stream of bytes and slices it between headers of Kadcast
// protocol and the payload.
func unmarshalPacket(buf []byte, p *Packet) {
	copy(p.headers[:], buf[0:24])
	p.payload = buf[24:]
}

// Deserializes the packet into an slice of bytes.
func marshalPacket(p Packet) []byte {
	b := make([]byte, 0)
	b = append(b, p.headers[:]...)
	b = append(b, p.payload[:]...)
	return b
}

// Returns the headers info sliced into three pieces:
// Packet type, SenderId, IdNonce and senderPort.
func (pac Packet) getHeadersInfo() (byte, [16]byte, [4]byte, [2]byte) {
	// Construct type, senderID and Nonce
	typ := pac.headers[0]
	var senderID [16]byte
	copy(senderID[:], pac.headers[1:17])
	var nonce [4]byte
	copy(nonce[:], pac.headers[17:21])
	var peerPort [2]byte
	copy(peerPort[:], pac.headers[21:23])
	return typ, senderID, nonce, peerPort
}

// Gets the Packet headers items and puts them into the
// header attribute of the Packet.
func (pac *Packet) setHeadersInfo(tipus byte, router Router) {
	headers := make([]byte, 24)
	// Add `Packet` type.
	headers[0] = tipus
	// Add MyPeer ID
	copy(headers[1:17], router.MyPeerInfo.id[0:16])
	// Attach IdNonce
	idNonce := getBytesFromUint32(router.myPeerNonce)
	copy(headers[17:21], idNonce[0:4])
	// Attach Port
	port := getBytesFromUint16(router.MyPeerInfo.port)
	copy(headers[21:23], port[0:2])

	// Build headers array from the slice.
	var headersArr [24]byte
	copy(headersArr[:], headers[0:23])

	pac.headers = headersArr
}

// -------- NODES Packet De/Serialization tools -------- //

// Builds the payload of a `NODES` message by collecting,
// deserializing and adding to the packet's payload the
// peerInfo of the `K` closest Peers in respect to a certain
// target Peer.
func (pac *Packet) setNodesPayload(router Router, targetPeer Peer) int {
	// Get `K` closest peers to `targetPeer`.
	kClosestPeers := router.getXClosestPeersTo(K, targetPeer)
	// Compute the amount of Peers that will be sent and add it
	// as a two-byte array.
	numBytes := make([]byte, 2)
	binary.LittleEndian.PutUint16(numBytes, uint16(len(kClosestPeers)))
	pac.payload = append(pac.payload[:], numBytes...)
	// Serialize the Peers to get them in `wire-format`,
	// basically, represented as bytes.
	for _, peer := range kClosestPeers {
		pac.payload = append(pac.payload[:], peer.deserialize()...)
	}
	return len(kClosestPeers)
}

// Analyzes if the announced number of Peers included on the
// `NODES` message payload is the same as the received one.
<<<<<<< HEAD
// Returns `true` if it is correct and `false` otherways.
=======
// Returns `true` if it is correct and `false` otherwise.
>>>>>>> 4936a650
func (pac Packet) checkNodesPayloadConsistency(byteNum int) bool {

	// Get number of Peers announced.
	peerNum := binary.LittleEndian.Uint16(pac.payload[0:2])
	// Get peerSlice length subtracting headers and count.
	peerSliceLen := byteNum - (len(pac.headers) + 2)

	return int(peerNum)*PeerBytesSize == peerSliceLen
}

// Gets a `NODES` message and returns a slice of the
// `Peers` found inside of it
func (pac Packet) getNodesPayloadInfo() []Peer {
	// Get number of Peers received.
<<<<<<< HEAD
	peerNum := int(binary.LittleEndian.Uint16(pac.payload[0:2]))
=======
	peerNum := int(binary.BigEndian.Uint16(pac.payload[0:2]))
>>>>>>> 4936a650
	// Create Peer-struct slice
	var peers []Peer
	// Slice the payload into `Peers` in bytes format and deserialize
	// every single one of them.
<<<<<<< HEAD
	var i int = 2
	j := i + PeerBytesSize
=======
	var i, j = 3, PeerBytesSize + 1
>>>>>>> 4936a650
	for m := 0; m < peerNum; m++ {
		// Get the peer structure from the payload and
		// append the peer to the returned slice of Peer structs.
		peers = append(peers[:], serializePeer(pac.payload[i:j]))

		i += PeerBytesSize
		j += PeerBytesSize
	}
	return peers
}

// -------- CHUNKS Packet De/Serialization tools -------- //

// Sets the payload of a `CHUNKS` message by setting the
// initial height, chunk ID and finally the payload.
func (pac *Packet) setChunksPayloadInfo(height byte, payload []byte) {
	payloadLen := len(payload)
	packPayload := make([]byte, payloadLen+17)
	// Set packet height.
	packPayload[0] = height
	// Set packet ChunkID.
	chunkID := computeChunkID(payload)
	copy(packPayload[1:17], chunkID[0:16])
	// Set the rest of the payload.
	copy(packPayload[17:], payload[0:payloadLen])
	pac.payload = packPayload
}

// Gets the payload of a `CHUNKS` message and deserializes
// it returning height, chunkID and the payload.
func (pac Packet) getChunksPayloadInfo() (byte, *[16]byte, []byte, error) {
	// Get payload length.
	payloadLen := len(pac.payload)
	if payloadLen < 17 {
		return 0, nil, nil, errors.New("payload length insuficient")
	}
	height := pac.payload[0]
	var chunkID [16]byte
	copy(chunkID[0:16], pac.payload[1:17])
	payload := pac.payload[17:]
	return height, &chunkID, payload, nil
}

// ----------- Message Handlers ----------- //

// Processes the `PING` packet info sending back a
// `PONG` message and adding the sender to the buckets.
func handlePing(peerInf Peer, router *Router) {
	// Process peer addition to the tree.
	router.tree.addPeer(router.MyPeerInfo, peerInf)
	// Send back a `PONG` message.
	router.sendPong(peerInf)
}

// Processes the `PONG` packet info and
// adds the sender to the buckets.
func handlePong(peerInf Peer, router *Router) {
	// Process peer addition to the tree.
	router.tree.addPeer(router.MyPeerInfo, peerInf)
}

// Processes the `FIND_NODES` packet info sending back a
// `NODES` message and adding the sender to the buckets.
func handleFindNodes(peerInf Peer, router *Router) {
	// Process peer addition to the tree.
	router.tree.addPeer(router.MyPeerInfo, peerInf)
	// Send back a `NODES` message to the peer that
	// send the `FIND_NODES` message.
	router.sendNodes(peerInf)
}

// Processes the `NODES` packet info sending back a
// `PING` message to all of the Peers announced on the packet
// and adding the sender to the buckets.
func handleNodes(peerInf Peer, packet Packet, router *Router, byteNum int) {
	// See if the packet info is consistent:
	// peerNum announced <=> bytesPerPeer * peerNum
	if !packet.checkNodesPayloadConsistency(byteNum) {
<<<<<<< HEAD
		// Since the packet is not consistent, we just discard it.
=======
		// Since the packet is not consisten, we just discard it.
>>>>>>> 4936a650
		log.Info("NODES message received with corrupted payload. Packet ignored.")
		return
	}

	// Process peer addition to the tree.
	router.tree.addPeer(router.MyPeerInfo, peerInf)

	// Deserialize the payload to get the peerInfo of every
	// received peer.
	peers := packet.getNodesPayloadInfo()

	// Send `PING` messages to all of the peers to then
	// add them to our buckets if they respond with a `PONG`.
	for _, peer := range peers {
		router.sendPing(peer)
	}
}

<<<<<<< HEAD
func handleChunks(packet Packet, router *Router) error {
=======
//nolint:unparam
func handleChunks(chunkMap map[[16]byte]bool, peerInf Peer, packet Packet, router *Router, byteNum int) {
>>>>>>> 4936a650
	// Deserialize the packet.
	height, chunkID, payload, err := packet.getChunksPayloadInfo()
	if err != nil {
		log.Info("Empty CHUNKS payload. Packet ignored.")
		return err
	}
	// Verify chunkID on the memmoryMap. If we already have it stored,+
	// means that the packet is repeated and we just ignore it.
<<<<<<< HEAD
	if _, ok := router.ChunkIDmap[*chunkID]; ok {
		return fmt.Errorf("chunk ID already registered: %v", *chunkID)
	}

	// Set chunkIDmap to true on the map.
	router.ChunkIDmap[*chunkID] = nil
	if router.StoreChunks {
		router.ChunkIDmap[*chunkID] = payload
=======
	if chunkMap[*chunkID] {
		log.WithFields(log.Fields{
			"chunk_id": *chunkID,
		}).Warn("Chunk ID already registered. Ignoring packet.")
		return
>>>>>>> 4936a650
	}

	// Verify height, if != 0, decrease it by one and broadcast the
	// packet again.
	if height > 0 {
		router.broadcastPacket(height-1, 0, payload)
	}

	// TODO: HERE WE SHOULD SEND THE PAYLOAD TO THE `EVENTBUS`.
	return nil
}<|MERGE_RESOLUTION|>--- conflicted
+++ resolved
@@ -15,17 +15,6 @@
 	payload []byte
 }
 
-<<<<<<< HEAD
-=======
-//// Builds a `Packet` from the headers and the payload.
-//func makePacket(headers [24]byte, payload []byte) Packet {
-//	return Packet{
-//		headers: headers,
-//		payload: payload,
-//	}
-//}
-
->>>>>>> 4936a650
 // -------- General Packet De/Serialization tools -------- //
 
 // Gets a stream of bytes and slices it between headers of Kadcast
@@ -103,11 +92,7 @@
 
 // Analyzes if the announced number of Peers included on the
 // `NODES` message payload is the same as the received one.
-<<<<<<< HEAD
-// Returns `true` if it is correct and `false` otherways.
-=======
 // Returns `true` if it is correct and `false` otherwise.
->>>>>>> 4936a650
 func (pac Packet) checkNodesPayloadConsistency(byteNum int) bool {
 
 	// Get number of Peers announced.
@@ -122,21 +107,13 @@
 // `Peers` found inside of it
 func (pac Packet) getNodesPayloadInfo() []Peer {
 	// Get number of Peers received.
-<<<<<<< HEAD
 	peerNum := int(binary.LittleEndian.Uint16(pac.payload[0:2]))
-=======
-	peerNum := int(binary.BigEndian.Uint16(pac.payload[0:2]))
->>>>>>> 4936a650
 	// Create Peer-struct slice
 	var peers []Peer
 	// Slice the payload into `Peers` in bytes format and deserialize
 	// every single one of them.
-<<<<<<< HEAD
 	var i int = 2
 	j := i + PeerBytesSize
-=======
-	var i, j = 3, PeerBytesSize + 1
->>>>>>> 4936a650
 	for m := 0; m < peerNum; m++ {
 		// Get the peer structure from the payload and
 		// append the peer to the returned slice of Peer structs.
@@ -215,11 +192,7 @@
 	// See if the packet info is consistent:
 	// peerNum announced <=> bytesPerPeer * peerNum
 	if !packet.checkNodesPayloadConsistency(byteNum) {
-<<<<<<< HEAD
 		// Since the packet is not consistent, we just discard it.
-=======
-		// Since the packet is not consisten, we just discard it.
->>>>>>> 4936a650
 		log.Info("NODES message received with corrupted payload. Packet ignored.")
 		return
 	}
@@ -238,12 +211,7 @@
 	}
 }
 
-<<<<<<< HEAD
 func handleChunks(packet Packet, router *Router) error {
-=======
-//nolint:unparam
-func handleChunks(chunkMap map[[16]byte]bool, peerInf Peer, packet Packet, router *Router, byteNum int) {
->>>>>>> 4936a650
 	// Deserialize the packet.
 	height, chunkID, payload, err := packet.getChunksPayloadInfo()
 	if err != nil {
@@ -252,7 +220,6 @@
 	}
 	// Verify chunkID on the memmoryMap. If we already have it stored,+
 	// means that the packet is repeated and we just ignore it.
-<<<<<<< HEAD
 	if _, ok := router.ChunkIDmap[*chunkID]; ok {
 		return fmt.Errorf("chunk ID already registered: %v", *chunkID)
 	}
@@ -261,13 +228,6 @@
 	router.ChunkIDmap[*chunkID] = nil
 	if router.StoreChunks {
 		router.ChunkIDmap[*chunkID] = payload
-=======
-	if chunkMap[*chunkID] {
-		log.WithFields(log.Fields{
-			"chunk_id": *chunkID,
-		}).Warn("Chunk ID already registered. Ignoring packet.")
-		return
->>>>>>> 4936a650
 	}
 
 	// Verify height, if != 0, decrease it by one and broadcast the
