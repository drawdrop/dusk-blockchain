package peer_test

import (
	"io/ioutil"
	"net"
	"os"
	"testing"
	"time"

	cfg "gitlab.dusk.network/dusk-core/dusk-go/pkg/config"
	"gitlab.dusk.network/dusk-core/dusk-go/pkg/core/database/heavy"
	"gitlab.dusk.network/dusk-core/dusk-go/pkg/core/tests/helper"
	"gitlab.dusk.network/dusk-core/dusk-go/pkg/p2p/peer"
	"gitlab.dusk.network/dusk-core/dusk-go/pkg/p2p/peer/processing/chainsync"
	"gitlab.dusk.network/dusk-core/dusk-go/pkg/p2p/wire"
	"gitlab.dusk.network/dusk-core/dusk-go/pkg/p2p/wire/protocol"
)

func mockConfig(t *testing.T) func() {
	storeDir, err := ioutil.TempDir(os.TempDir(), "peer_test")
	if err != nil {
		t.Fatal(err.Error())
	}

	r := cfg.Registry{}
	r.Database.Dir = storeDir
	r.Database.Driver = heavy.DriverName
	r.General.Network = "testnet"
	cfg.Mock(&r)

	return func() {
		os.RemoveAll(storeDir)
	}
}

func TestHandshake(t *testing.T) {

	eb := wire.NewEventBus()
<<<<<<< HEAD
	client, srv := net.Pipe()
	go func() {
		pr, err := helper.StartPeerReader(srv, eb, &mockSynchronizer{})
=======
	rpcBus := wire.NewRPCBus()
	counter := chainsync.NewCounter(eb)
	client, srv := net.Pipe()

	go func() {
		peerReader, err := helper.StartPeerReader(srv, eb, rpcBus, counter, nil)
>>>>>>> 54f7079c
		if err != nil {
			t.Fatal(err)
		}

		if err := peerReader.Accept(); err != nil {
			t.Fatal(err)
		}
	}()

<<<<<<< HEAD
	// allow some time for the reader to start listening
	time.Sleep(time.Millisecond * 500)

=======
	time.Sleep(500 * time.Millisecond)
>>>>>>> 54f7079c
	pw := peer.NewWriter(client, protocol.TestNet, eb)
	defer pw.Conn.Close()
	if err := pw.Handshake(); err != nil {
		t.Fatal(err)
	}
}<|MERGE_RESOLUTION|>--- conflicted
+++ resolved
@@ -36,18 +36,12 @@
 func TestHandshake(t *testing.T) {
 
 	eb := wire.NewEventBus()
-<<<<<<< HEAD
-	client, srv := net.Pipe()
-	go func() {
-		pr, err := helper.StartPeerReader(srv, eb, &mockSynchronizer{})
-=======
 	rpcBus := wire.NewRPCBus()
 	counter := chainsync.NewCounter(eb)
 	client, srv := net.Pipe()
 
 	go func() {
 		peerReader, err := helper.StartPeerReader(srv, eb, rpcBus, counter, nil)
->>>>>>> 54f7079c
 		if err != nil {
 			t.Fatal(err)
 		}
@@ -57,13 +51,7 @@
 		}
 	}()
 
-<<<<<<< HEAD
-	// allow some time for the reader to start listening
-	time.Sleep(time.Millisecond * 500)
-
-=======
 	time.Sleep(500 * time.Millisecond)
->>>>>>> 54f7079c
 	pw := peer.NewWriter(client, protocol.TestNet, eb)
 	defer pw.Conn.Close()
 	if err := pw.Handshake(); err != nil {
