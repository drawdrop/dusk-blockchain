// Package peer uses channels to simulate the queue handler with the actor model.
// A suitable number k ,should be set for channel size, because if #numOfMsg > k, we lose determinism.
// k chosen should be large enough that when filled, it shall indicate that the peer has stopped
// responding, since we do not have a pingMSG, we will need another way to shut down peers.
package peer

import (
	"bytes"
	"errors"
	"io"
	"net"
	"strconv"
	"strings"
	"sync/atomic"
	"time"

	"gitlab.dusk.network/dusk-core/dusk-go/pkg/core/block"
	"gitlab.dusk.network/dusk-core/dusk-go/pkg/core/chain"
	"gitlab.dusk.network/dusk-core/dusk-go/pkg/core/consensus"
	"gitlab.dusk.network/dusk-core/dusk-go/pkg/crypto"
	"gitlab.dusk.network/dusk-core/dusk-go/pkg/p2p/peer/stall"
	"gitlab.dusk.network/dusk-core/dusk-go/pkg/p2p/wire"
	"gitlab.dusk.network/dusk-core/dusk-go/pkg/p2p/wire/protocol"
	"gitlab.dusk.network/dusk-core/dusk-go/pkg/p2p/wire/topics"
)

const (
	maxOutboundConnections = 100
	handshakeTimeout       = 30 * time.Second
	idleTimeout            = 2 * time.Minute // If no message received after idleTimeout, then peer disconnects

	// nodes will have `responseTime` seconds to reply with a response
	responseTime = 300 * time.Second

	// the stall detector will check every `tickerInterval` to see if messages
	// are overdue. Should be less than `responseTime`
	tickerInterval = 30 * time.Second

	// The input buffer size is the amount of mesages that
	// can be buffered into the channel to receive at once before
	// blocking, and before determinism is broken
	inputBufferSize = 100

	// The output buffer size is the amount of messages that
	// can be buffered into the channel to send at once before
	// blocking, and before determinism is broken.
	outputBufferSize = 100

	// pingInterval = 20 * time.Second //Not implemented in Dusk clients
	obsoleteMessageRound = 3
)

var (
	errHandShakeTimeout    = errors.New("Handshake timed out, peers have " + handshakeTimeout.String() + " to complete the handshake")
	errHandShakeFromStr    = "Handshake failed: %s"
	receivedMessageFromStr = "Received a '%s' message from %s"
)

// Config holds a set of functions needed to directly work with the blockchain,
// in case of a individual request (synchronization)
type Config struct {
	GetHeaders func([]byte, []byte) []*block.Header
	GetBlock   func([]byte) *block.Block
}

// Peer holds all configuration and state to be able to communicate with other peers.
// Every Peer has a Detector that keeps track of pending messages that require a synchronous response.
// The peer also holds a pointer to the chain, to directly request certain information.
type Peer struct {
	// Unchangeable state: concurrent safe
	Addr      string
	ProtoVer  *protocol.Version
	Inbound   bool
	Services  protocol.ServiceFlag
	CreatedAt time.Time
	Relay     bool

	Conn     net.Conn
	eventBus *wire.EventBus
	chain    *chain.Chain
	magic    protocol.Magic

	// Atomic vals
	Disconnected int32
	syncing      int32

	VerackReceived bool
	VersionKnown   bool

	*stall.Detector

	inch   chan func() // Will handle all inbound connections from peer
	outch  chan func() // Will handle all outbound connections to peer
	quitch chan struct{}

	dupeBlacklist *dupeMap
}

type dupeMap struct {
	roundChan <-chan uint64 // Will get notification about new rounds in order...
	tmpMap    *TmpMap       // ...to clean up the duplicate message blacklist
}

func newDupeMap(eventbus *wire.EventBus) *dupeMap {
	roundChan := consensus.InitRoundUpdate(eventbus)
	tmpMap := NewTmpMap(obsoleteMessageRound)
	return &dupeMap{
		roundChan,
		tmpMap,
	}
}

func (d *dupeMap) cleanOnRound() {
	for {
		round := <-d.roundChan
		d.tmpMap.UpdateHeigth(round)
	}
}

func (d *dupeMap) canFwd(payload *bytes.Buffer) bool {
	found := d.tmpMap.HasAnywhere(payload)
	if found {
		return false
	}
	d.tmpMap.Add(payload)
	return true
}

// NewPeer is called after a connection to a peer was successful.
// Inbound as well as Outbound.
func NewPeer(conn net.Conn, inbound bool, magic protocol.Magic, eventBus *wire.EventBus) *Peer {

	dupeBlacklist := newDupeMap(eventBus)
	go dupeBlacklist.cleanOnRound()

	p := &Peer{
		inch:          make(chan func(), inputBufferSize),
		outch:         make(chan func(), outputBufferSize),
		quitch:        make(chan struct{}, 1),
		Inbound:       inbound,
		Conn:          conn,
		eventBus:      eventBus,
		Addr:          conn.RemoteAddr().String(),
		Detector:      stall.NewDetector(responseTime, tickerInterval),
		magic:         magic,
		dupeBlacklist: dupeBlacklist,
	}

	return p
}

// Collect implements wire.EventCollector.
// Receive messages, add headers, and propagate them to the network.
func (p *Peer) Collect(message *bytes.Buffer) error {
	// copy the buffer here, as the pointer we just got is shared by
	// all the other peers.
	msg := *message
	var topicBytes [15]byte
<<<<<<< HEAD
	_, _ = message.Read(topicBytes[:])
=======
	msg.Read(topicBytes[:])
>>>>>>> 280e521b
	topic := topics.ByteArrayToTopic(topicBytes)
	return p.WriteMessage(&msg, topic)
}

// WriteMessage will append a header with the specified topic to the passed
// message, and write it to the peer.
func (p *Peer) WriteMessage(msg *bytes.Buffer, topic topics.Topic) error {
	messageWithHeader, err := addHeader(msg, p.magic, topic)
	if err != nil {
		return err
	}

	p.Write(messageWithHeader)
	return nil
}

// Write to a peer
func (p *Peer) Write(msg *bytes.Buffer) {
	p.outch <- func() {
		_, _ = p.Conn.Write(msg.Bytes())
	}
}

// Disconnect disconnects from a peer
func (p *Peer) Disconnect() {
	// return if already disconnected
	if atomic.LoadInt32(&p.Disconnected) != 0 {
		return
	}

	atomic.AddInt32(&p.Disconnected, 1)

	p.Detector.Quit()
	close(p.quitch)
	p.Conn.Close()
}

// Port returns the port
func (p *Peer) Port() uint16 {
	s := strings.Split(p.Conn.RemoteAddr().String(), ":")
	port, _ := strconv.ParseUint(s[1], 10, 16)
	return uint16(port)
}

// Read from a peer
func (p *Peer) readHeader() (*MessageHeader, error) {
	headerBytes, err := p.readHeaderBytes()
	if err != nil {
		return nil, err
	}

	headerBuffer := bytes.NewReader(headerBytes)

	header, err := decodeMessageHeader(headerBuffer)
	if err != nil {
		return nil, err
	}

	return header, nil
}

func (p *Peer) readHeaderBytes() ([]byte, error) {
	buffer := make([]byte, MessageHeaderSize)
	if _, err := io.ReadFull(p.Conn, buffer); err != nil {
		return nil, err
	}

	return buffer, nil
}

func (p *Peer) readPayload(length uint32) (*bytes.Buffer, error) {
	buffer := make([]byte, length)
	if _, err := io.ReadFull(p.Conn, buffer); err != nil {
		return nil, err
	}

	return bytes.NewBuffer(buffer), nil
}

func (p *Peer) headerMagicIsValid(header *MessageHeader) bool {
	return p.magic == header.Magic
}

func payloadChecksumIsValid(payloadBuffer *bytes.Buffer, checksum uint32) bool {
	return crypto.CompareChecksum(payloadBuffer.Bytes(), checksum)
}

func (p *Peer) readMessage() (topics.Topic, *bytes.Buffer, error) {
	header, err := p.readHeader()
	if err != nil {
		return "", nil, err
	}

	if !p.headerMagicIsValid(header) {
		return "", nil, errors.New("invalid header magic")
	}

	payloadBuffer, err := p.readPayload(header.Length)
	if err != nil {
		return "", nil, err
	}

	if !payloadChecksumIsValid(payloadBuffer, header.Checksum) {
		return "", nil, errors.New("invalid payload checksum")
	}

	return header.Topic, payloadBuffer, nil
}

// Run is used to start communicating with the peer, completes the handshake and starts observing
// for messages coming in and allows for queing of outgoing messages
func (p *Peer) Run() error {
	go p.writeLoop()
	if err := p.Handshake(); err != nil {
		p.Disconnect()
		return err
	}

	go wire.NewEventSubscriber(p.eventBus, p, string(topics.Gossip)).Accept()
	go p.startProtocol()
	go p.readLoop()
	return nil
}

// StartProtocol is run as a go-routine, will act as our queue for messages.
// Should be ran after handshake
func (p *Peer) startProtocol() {
loop:
	for atomic.LoadInt32(&p.Disconnected) == 0 {
		select {
		case <-p.quitch:
			break loop
		case <-p.Detector.Quitch:
			break loop
		}
	}
	p.Disconnect()
}

// ReadLoop will block on the read until a message is read.
// Should only be called after handshake is complete on a seperate go-routine.
// Eventual duplicated messages are silently discarded
func (p *Peer) readLoop() {
	idleTimer := time.AfterFunc(idleTimeout, func() {
		p.Disconnect()
	})

	for atomic.LoadInt32(&p.Disconnected) == 0 {
		idleTimer.Reset(idleTimeout) // reset timer on each loop
		topic, payload, err := p.readMessage()
		if err != nil {
			p.Disconnect()
			return
		}

		// check if this message is a duplicate of another we already forwarded
		if p.dupeBlacklist.canFwd(payload) {
			p.eventBus.Publish(string(topic), payload)
		}
	}
}

// WriteLoop will queue all messages to be written to the peer
func (p *Peer) writeLoop() {
	for atomic.LoadInt32(&p.Disconnected) == 0 {
		f := <-p.outch
		f()
	}
}<|MERGE_RESOLUTION|>--- conflicted
+++ resolved
@@ -156,11 +156,8 @@
 	// all the other peers.
 	msg := *message
 	var topicBytes [15]byte
-<<<<<<< HEAD
-	_, _ = message.Read(topicBytes[:])
-=======
-	msg.Read(topicBytes[:])
->>>>>>> 280e521b
+
+	_, _ = msg.Read(topicBytes[:])
 	topic := topics.ByteArrayToTopic(topicBytes)
 	return p.WriteMessage(&msg, topic)
 }
