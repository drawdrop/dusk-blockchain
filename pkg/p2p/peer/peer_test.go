--- conflicted
+++ resolved
@@ -116,45 +116,6 @@
 	assert.Equal(t, decoded, (&buf).Bytes())
 }
 
-<<<<<<< HEAD
-// Test that the 'ping' message is sent correctly, and that a 'pong' message will result.
-func TestPingLoop(t *testing.T) {
-	bus := eventbus.New()
-	client, srv := net.Pipe()
-
-	responseChan := make(chan *bytes.Buffer, 10)
-	writer := peer.NewWriter(client, processing.NewGossip(protocol.TestNet), bus)
-	go writer.Serve(responseChan, make(chan struct{}, 1))
-
-	// Set up the other end of the exchange
-	responseChan2 := make(chan *bytes.Buffer, 10)
-	writer2 := peer.NewWriter(srv, processing.NewGossip(protocol.TestNet), bus)
-	go writer2.Serve(responseChan2, make(chan struct{}, 1))
-
-	reader, err := peer.NewReader(client, processing.NewGossip(protocol.TestNet), dupemap.NewDupeMap(0), bus, rpcbus.New(), &chainsync.Counter{}, responseChan2, make(chan struct{}, 1))
-	if err != nil {
-		t.Fatal(err)
-	}
-	go reader.ReadLoop()
-
-	// We should eventually get a pong message out of responseChan2
-	// We loop here to discard a possible `mempool` message, which comes
-	// from creating the peer reader.
-	for {
-		buf := <-responseChan2
-		topic, err := topics.Extract(buf)
-		if err != nil {
-			t.Fatal(err)
-		}
-
-		if topics.Pong.String() == topic.String() {
-			break
-		}
-	}
-}
-
-=======
->>>>>>> 779a1c81
 func BenchmarkWriter(b *testing.B) {
 	bus := eventbus.New()
 
