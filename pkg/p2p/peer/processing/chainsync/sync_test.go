--- conflicted
+++ resolved
@@ -27,14 +27,8 @@
 	height := uint64(5)
 	blk := randomBlockBuffer(t, height, 20)
 
-<<<<<<< HEAD
-	if err := cs.HandleBlock(blk, "test_peer_addr"); err != nil {
-		t.Fatal(err)
-	}
-=======
-	err := cs.Synchronize(blk, "test_peer")
+	err := cs.HandleBlock(blk, "test_peer_addr")
 	assert.NoError(err)
->>>>>>> 1a46d12a
 
 	msg := <-responseChan
 
