--- conflicted
+++ resolved
@@ -92,12 +92,8 @@
 		Subscribe(string, chan<- *bytes.Buffer) uint32
 		SubscribeCallback(string, func(*bytes.Buffer) error) uint32
 		SubscribeStream(string, io.WriteCloser) uint32
-<<<<<<< HEAD
 		Unsubscribe(string, uint32)
-		RegisterPreprocessor(string, ...TopicProcessor)
-=======
-		Unsubscribe(string, uint32) bool
->>>>>>> d09c7ad2
+		// RegisterPreprocessor(string, ...TopicProcessor)
 	}
 
 	// EventPublisher publishes serialized messages on a specific topic
