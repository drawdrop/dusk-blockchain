package payload

import (
	"bytes"
	"encoding/binary"
	"io"

	"gitlab.dusk.network/dusk-core/dusk-go/pkg/crypto/hash"
	"gitlab.dusk.network/dusk-core/dusk-go/pkg/p2p/wire/encoding"
)

// BlockHeader defines a block header on a Dusk block.
type BlockHeader struct {
	Height    uint64 // Block height
	Timestamp int64  // Block timestamp

	PrevBlock []byte // Hash of previous block (32 bytes)
	Seed      []byte // Marshaled BLS signature or hash of the previous block seed (32 bytes)
	TxRoot    []byte // Root hash of the merkle tree containing all txes (32 bytes)

	Hash      []byte // Hash of all previous fields
	CertImage []byte // Hash of the block certificate (32 bytes)
}

// SetHash will set this block header's hash by encoding all the relevant
// fields and then hashing the result.
func (b *BlockHeader) SetHash() error {
	buf := new(bytes.Buffer)
	if err := b.EncodeHashable(buf); err != nil {
		return err
	}

	h, err := hash.Sha3256(buf.Bytes())
	if err != nil {
		return err
	}

	b.Hash = h
	return nil
}

// EncodeHashable will encode all the fields needed from a BlockHeader to create
// a block hash. Result will be written to w.
func (b *BlockHeader) EncodeHashable(w io.Writer) error {
	if err := encoding.WriteUint64(w, binary.LittleEndian, b.Height); err != nil {
		return err
	}

	if err := encoding.WriteUint64(w, binary.LittleEndian, uint64(b.Timestamp)); err != nil {
		return err
	}

	if err := encoding.Write256(w, b.PrevBlock); err != nil {
		return err
	}

	if err := encoding.Write256(w, b.Seed); err != nil {
		return err
	}

	if err := encoding.Write256(w, b.TxRoot); err != nil {
		return err
	}

	return nil
}

// Encode a BlockHeader struct and write to w.
func (b *BlockHeader) Encode(w io.Writer) error {
	if err := b.EncodeHashable(w); err != nil {
		return err
	}

	if err := encoding.Write256(w, b.Hash); err != nil {
		return err
	}

	if err := encoding.Write256(w, b.CertImage); err != nil {
		return err
	}

	return nil
}

// Decode a Blockheader struct from r into b.
func (b *BlockHeader) Decode(r io.Reader) error {
	if err := encoding.ReadUint64(r, binary.LittleEndian, &b.Height); err != nil {
		return err
	}

	var timestamp uint64
	if err := encoding.ReadUint64(r, binary.LittleEndian, &timestamp); err != nil {
		return err
	}

	b.Timestamp = int64(timestamp)
	if err := encoding.Read256(r, &b.PrevBlock); err != nil {
		return err
	}

	if err := encoding.Read256(r, &b.Seed); err != nil {
		return err
	}

	if err := encoding.Read256(r, &b.TxRoot); err != nil {
		return err
	}

	if err := encoding.Read256(r, &b.Hash); err != nil {
		return err
	}

	if err := encoding.Read256(r, &b.CertImage); err != nil {
		return err
	}

	return nil
}

<<<<<<< HEAD
// Bytes returns the encoded bytes of a block header
=======
// Bytes returns the block header, encoded as a slice of bytes.
>>>>>>> ad9801b2
func (b *BlockHeader) Bytes() ([]byte, error) {
	buf := new(bytes.Buffer)
	err := b.Encode(buf)
	return buf.Bytes(), err
}<|MERGE_RESOLUTION|>--- conflicted
+++ resolved
@@ -117,11 +117,7 @@
 	return nil
 }
 
-<<<<<<< HEAD
-// Bytes returns the encoded bytes of a block header
-=======
 // Bytes returns the block header, encoded as a slice of bytes.
->>>>>>> ad9801b2
 func (b *BlockHeader) Bytes() ([]byte, error) {
 	buf := new(bytes.Buffer)
 	err := b.Encode(buf)
