--- conflicted
+++ resolved
@@ -2,23 +2,16 @@
 package republisher
 
 import (
-<<<<<<< HEAD
-	"github.com/dusk-network/dusk-blockchain/pkg/p2p/wire/message"
-=======
-	"bytes"
 	"errors"
 
->>>>>>> 08806d36
+	"github.com/dusk-network/dusk-blockchain/pkg/p2p/wire/message"
+
 	"github.com/dusk-network/dusk-blockchain/pkg/p2p/wire/topics"
 	"github.com/dusk-network/dusk-blockchain/pkg/util/nativeutils/eventbus"
 )
 
-<<<<<<< HEAD
-type Validator func(message.Message) error
-=======
 type (
-	Validator func(bytes.Buffer) error
->>>>>>> 08806d36
+	Validator func(message.Message) error
 
 	// Republisher handles the repropagation of messages propagated with a
 	// specified topic
@@ -76,11 +69,7 @@
 // Note: the logic for marshalling should be moved after the Gossip
 func (r *Republisher) Republish(m message.Message) error {
 	for _, v := range r.validators {
-<<<<<<< HEAD
 		if err := v(m); err != nil {
-			return err
-=======
-		if err := v(b); err != nil {
 			switch err {
 			case InvalidError, EncodingError:
 				return err
@@ -89,7 +78,6 @@
 			default:
 				return err
 			}
->>>>>>> 08806d36
 		}
 	}
 
